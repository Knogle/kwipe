--- conflicted
+++ resolved
@@ -87,16 +87,11 @@
 	    /* Whether to allow signals to interrupt a wipe. */
 	    {"nosignals", no_argument, 0, 0},
 
-<<<<<<< HEAD
-		/* A flag to indicate whether the devices whould be opened in sync mode. */
-		{ "sync", required_argument, 0, 0 },
-=======
 	    /* Whether to exit after wiping or wait for a keypress. */
 	    {"nogui", no_argument, 0, 0},
->>>>>>> 9331061c
 
 	    /* A flag to indicate whether the devices whould be opened in sync mode. */
-	    {"sync", no_argument, 0, 0},
+	    {"sync", required_argument, 0, 0},
 
 	    /* Verify that wipe patterns are being written to the device. */
 	    {"verify", required_argument, 0, 0},
