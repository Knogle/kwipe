--- conflicted
+++ resolved
@@ -44,327 +44,6 @@
     /* The getopt() result holder. */
     int nwipe_opt;
 
-<<<<<<< HEAD
-	/* Excluded drive indexes */
-	int idx_drive_chr;
-	int idx_optarg;
-	int idx_drive;
-
-	/* Array index variable. */
-	int i;
-
-	/* The list of acceptable short options. */
-	char nwipe_options_short[] = "Vhl:m:p:r:e:";
-
-	/* The list of acceptable long options. */
-	static struct option nwipe_options_long[] = {
-	    /* Set when the user wants to wipe without a confirmation prompt. */
-	    {"autonuke", no_argument, 0, 0},
-
-	    /* A GNU standard option. Corresponds to the 'h' short option. */
-	    {"help", no_argument, 0, 'h'},
-
-	    /* The wipe method. Corresponds to the 'm' short option. */
-	    {"method", required_argument, 0, 'm'},
-
-	    /* Log file. Corresponds to the 'l' short option. */
-	    {"logfile", required_argument, 0, 'l'},
-
-	    /* Exclude devices, comma separated list */
-	    {"exclude", required_argument, 0, 'e'},
-
-	    /* The Pseudo Random Number Generator. */
-	    {"prng", required_argument, 0, 'p'},
-
-	    /* The number of times to run the method. */
-	    {"rounds", required_argument, 0, 'r'},
-
-	    /* Whether to blank the disk after wiping. */
-	    {"noblank", no_argument, 0, 0},
-
-	    /* Whether to exit after wiping or wait for a keypress. */
-	    {"nowait", no_argument, 0, 0},
-
-	    /* Whether to allow signals to interrupt a wipe. */
-	    {"nosignals", no_argument, 0, 0},
-
-	    /* Whether to exit after wiping or wait for a keypress. */
-	    {"nogui", no_argument, 0, 0},
-
-	    /* A flag to indicate whether the devices whould be opened in sync mode. */
-	    {"sync", required_argument, 0, 0},
-
-	    /* Verify that wipe patterns are being written to the device. */
-	    {"verify", required_argument, 0, 0},
-
-	    /* Display program version. */
-	    {"version", no_argument, 0, 'V'},
-
-	    /* Requisite padding for getopt(). */
-	    {0, 0, 0, 0}};
-
-	/* Set default options. */
-	nwipe_options.autonuke  = 0;
-	nwipe_options.method    = &nwipe_dodshort;
-	nwipe_options.prng      = &nwipe_twister;
-	nwipe_options.rounds    = 1;
-	nwipe_options.noblank   = 0;
-	nwipe_options.nowait    = 0;
-	nwipe_options.nosignals = 0;
-	nwipe_options.nogui     = 0;
-	nwipe_options.sync      = 100000;
-	nwipe_options.verify    = NWIPE_VERIFY_LAST;
-	memset( nwipe_options.logfile, '\0', sizeof( nwipe_options.logfile ) );
-
-	/* Initialise each of the strings in the excluded drives array */
-	for( i = 0; i < MAX_NUMBER_EXCLUDED_DRIVES; i++ )
-	{
-		nwipe_options.exclude[i][0] = 0;
-	}
-
-	/* Parse command line options. */
-	while( 1 )
-	{
-		/* Get the next command line option with (3)getopt. */
-		nwipe_opt = getopt_long( argc, argv, nwipe_options_short, nwipe_options_long, &i );
-
-		/* Break when we have processed all of the given options. */
-		if( nwipe_opt < 0 )
-		{
-			break;
-		}
-
-		switch( nwipe_opt )
-		{
-			case 0: /* Long options without short counterparts. */
-
-				if( strcmp( nwipe_options_long[i].name, "autonuke" ) == 0 )
-				{
-					nwipe_options.autonuke = 1;
-					break;
-				}
-
-				if( strcmp( nwipe_options_long[i].name, "noblank" ) == 0 )
-				{
-					nwipe_options.noblank = 1;
-					break;
-				}
-
-				if( strcmp( nwipe_options_long[i].name, "nowait" ) == 0 )
-				{
-					nwipe_options.nowait = 1;
-					break;
-				}
-
-				if( strcmp( nwipe_options_long[i].name, "nosignals" ) == 0 )
-				{
-					nwipe_options.nosignals = 1;
-					break;
-				}
-
-				if( strcmp( nwipe_options_long[i].name, "nogui" ) == 0 )
-				{
-					nwipe_options.nogui  = 1;
-					nwipe_options.nowait = 1;
-					break;
-				}
-
-				if( strcmp( nwipe_options_long[i].name, "sync" ) == 0 )
-				{
-					if( sscanf( optarg, " %i", &nwipe_options.sync ) != 1 \
-				      || nwipe_options.sync < 1
-				    )
-					{
-				  	fprintf( stderr, "Error: The sync argument must be a positive integer.\n" );
-				  	exit( EINVAL );
-					}
-					break;
-				}
-
-				if( strcmp( nwipe_options_long[i].name, "verify" ) == 0 )
-				{
-
-					if( strcmp( optarg, "0" ) == 0 || strcmp( optarg, "off" ) == 0 )
-					{
-						nwipe_options.verify = NWIPE_VERIFY_NONE;
-						break;
-					}
-
-					if( strcmp( optarg, "1" ) == 0 || strcmp( optarg, "last" ) == 0 )
-					{
-						nwipe_options.verify = NWIPE_VERIFY_LAST;
-						break;
-					}
-
-					if( strcmp( optarg, "2" ) == 0 || strcmp( optarg, "all" ) == 0 )
-					{
-						nwipe_options.verify = NWIPE_VERIFY_ALL;
-						break;
-					}
-
-					/* Else we do not know this verification level. */
-					fprintf( stderr, "Error: Unknown verification level '%s'.\n", optarg );
-					exit( EINVAL );
-				}
-
-				/* getopt_long should raise on invalid option, so we should never get here. */
-				exit( EINVAL );
-
-			case 'm': /* Method option. */
-
-				if( strcmp( optarg, "dod522022m" ) == 0 || strcmp( optarg, "dod" ) == 0 )
-				{
-					nwipe_options.method = &nwipe_dod522022m;
-					break;
-				}
-
-				if( strcmp( optarg, "dodshort" ) == 0 || strcmp( optarg, "dod3pass" ) == 0 )
-				{
-					nwipe_options.method = &nwipe_dodshort;
-					break;
-				}
-
-				if( strcmp( optarg, "gutmann" ) == 0 )
-				{
-					nwipe_options.method = &nwipe_gutmann;
-					break;
-				}
-
-				if( strcmp( optarg, "ops2" ) == 0 )
-				{
-					nwipe_options.method = &nwipe_ops2;
-					break;
-				}
-
-				if( strcmp( optarg, "random" ) == 0 || strcmp( optarg, "prng" ) == 0
-				    || strcmp( optarg, "stream" ) == 0 )
-				{
-					nwipe_options.method = &nwipe_random;
-					break;
-				}
-
-				if( strcmp( optarg, "zero" ) == 0 || strcmp( optarg, "quick" ) == 0 )
-				{
-					nwipe_options.method = &nwipe_zero;
-					break;
-				}
-				
-				if( strcmp( optarg, "verify" ) == 0 )
-				{
-					nwipe_options.method = &nwipe_verify;
-					break;
-				}
-
-				if( strcmp( optarg, "is5enh" ) == 0 )
-				{
-					nwipe_options.method = &nwipe_is5enh;
-					break;
-				}
-
-				/* Else we do not know this wipe method. */
-				fprintf( stderr, "Error: Unknown wipe method '%s'.\n", optarg );
-				exit( EINVAL );
-
-			case 'l': /* Log file option. */
-
-				nwipe_options.logfile[strlen( optarg )] = '\0';
-				strncpy( nwipe_options.logfile, optarg, sizeof( nwipe_options.logfile ) );
-				break;
-
-			case 'e': /* exclude drives option */
-
-				idx_drive_chr = 0;
-				idx_optarg    = 0;
-				idx_drive     = 0;
-
-				/* Create an array of excluded drives from the comma separated string */
-				while( optarg[idx_optarg] != 0 && idx_drive < MAX_NUMBER_EXCLUDED_DRIVES )
-				{
-					/* drop the leading '=' character if used */
-					if( optarg[idx_optarg] == '=' && idx_optarg == 0 )
-					{
-						idx_optarg++;
-						continue;
-					}
-
-					if( optarg[idx_optarg] == ',' )
-					{
-						/* terminate string and move onto next drive */
-						nwipe_options.exclude[idx_drive++][idx_drive_chr] = 0;
-						idx_drive_chr					  = 0;
-						idx_optarg++;
-					} else
-					{
-						if( idx_drive_chr < MAX_DRIVE_PATH_LENGTH )
-						{
-							nwipe_options.exclude[idx_drive][idx_drive_chr++] =
-							    optarg[idx_optarg++];
-						} else
-						{ /* This section deals with file names that exceed
-						     MAX_DRIVE_PATH_LENGTH */
-							nwipe_options.exclude[idx_drive][idx_drive_chr] = 0;
-							while( optarg[idx_optarg] != 0 && optarg[idx_optarg] != ',' )
-							{
-								idx_optarg++;
-							}
-						}
-					}
-				}
-				break;
-
-			case 'h': /* Display help. */
-
-				display_help();
-				break;
-
-			case 'p': /* PRNG option. */
-
-				if( strcmp( optarg, "mersenne" ) == 0 || strcmp( optarg, "twister" ) == 0 )
-				{
-					nwipe_options.prng = &nwipe_twister;
-					break;
-				}
-
-				if( strcmp( optarg, "isaac" ) == 0 )
-				{
-					nwipe_options.prng = &nwipe_isaac;
-					break;
-				}
-
-				/* Else we do not know this PRNG. */
-				fprintf( stderr, "Error: Unknown prng '%s'.\n", optarg );
-				exit( EINVAL );
-
-			case 'r': /* Rounds option. */
-
-				if( sscanf( optarg, " %i", &nwipe_options.rounds ) != 1 || nwipe_options.rounds < 1 )
-				{
-					fprintf( stderr, "Error: The rounds argument must be a positive integer.\n" );
-					exit( EINVAL );
-				}
-
-				break;
-
-			case 'V': /* Version option. */
-
-				printf( "%s version %s\n", program_name, version_string );
-				exit( EXIT_SUCCESS );
-
-			default:
-
-				/* Bogus command line argument. */
-				display_help();
-				exit( EINVAL );
-
-		} /* method */
-
-	} /* command line options */
-
-	/* Return the number of options that were processed. */
-	return optind;
-
-} /* nwipe_options_parse */
-=======
     /* Excluded drive indexes */
     int idx_drive_chr;
     int idx_optarg;
@@ -374,7 +53,7 @@
     int i;
 
     /* The list of acceptable short options. */
-    char nwipe_options_short[] = "Vhl:hm:p:r:e:";
+    char nwipe_options_short[] = "Vhl:m:p:r:e:";
 
     /* The list of acceptable long options. */
     static struct option nwipe_options_long[] = {
@@ -572,6 +251,12 @@
                     nwipe_options.method = &nwipe_verify;
                     break;
                 }
+
+                if( strcmp( optarg, "is5enh" ) == 0 )
+				        {
+					          nwipe_options.method = &nwipe_is5enh;
+					          break;
+				        }
 
                 /* Else we do not know this wipe method. */
                 fprintf( stderr, "Error: Unknown wipe method '%s'.\n", optarg );
@@ -676,7 +361,6 @@
     /* Return the number of options that were processed. */
     return optind;
 }
->>>>>>> 559bc3db
 
 void nwipe_options_log( void )
 {
