/*
 *  options.c:  Command line processing routines for nwipe. 
 *
 *  Copyright Darik Horn <dajhorn-dban@vanadac.com>.
 *  
 *  Modifications to original dwipe Copyright Andy Beverley <andy@andybev.com>
 *  
 *  This program is free software; you can redistribute it and/or modify it under
 *  the terms of the GNU General Public License as published by the Free Software
 *  Foundation, version 2.
 *
 *  This program is distributed in the hope that it will be useful, but WITHOUT
 *  ANY WARRANTY; without even the implied warranty of MERCHANTABILITY or FITNESS
 *  FOR A PARTICULAR PURPOSE.  See the GNU General Public License for more
 *  details.
 *
 *  You should have received a copy of the GNU General Public License along with
 *  this program; if not, write to the Free Software Foundation, Inc.,
 *  51 Franklin Street, Fifth Floor, Boston, MA 02110-1301 USA. 
 *
 */


#include "nwipe.h"
#include "context.h"
#include "method.h"
#include "prng.h"
#include "options.h"
#include "logging.h"
#include "version.h"

/* The global options struct. */
nwipe_options_t nwipe_options;

int nwipe_options_parse( int argc, char** argv )
{
	extern char* optarg;  /* The working getopt option argument. */
	extern int   optind;  /* The working getopt index into argv. */
	extern int   optopt;  /* The last unhandled getopt option.   */
	extern int   opterr;  /* The last getopt error number.       */

	extern nwipe_prng_t nwipe_twister;
	extern nwipe_prng_t nwipe_isaac;

	/* The getopt() result holder. */
	int nwipe_opt;

	/* Excluded drive indexes */
	int idx_drive_chr;
	int idx_optarg;
	int idx_drive;

	/* Array index variable. */
	int i;

	/* The list of acceptable short options. */
	char nwipe_options_short [] = "Vhl:hm:p:r:e:";

	/* The list of acceptable long options. */
	static struct option nwipe_options_long [] =
	{
		/* Set when the user wants to wipe without a confirmation prompt. */
		{ "autonuke", no_argument, 0, 0 },

		/* A GNU standard option. Corresponds to the 'h' short option. */
		{ "help", no_argument, 0, 'h' },

		/* The wipe method. Corresponds to the 'm' short option. */
		{ "method", required_argument, 0, 'm' },

		/* Log file. Corresponds to the 'l' short option. */
		{ "logfile", required_argument, 0, 'l' },
	
		/* Exclude devices, comma separated list */
		{ "exclude", required_argument, 0, 'e' },

		/* The Pseudo Random Number Generator. */
		{ "prng", required_argument, 0, 'p' },

		/* The number of times to run the method. */
		{ "rounds", required_argument, 0, 'r' },

		/* Whether to blank the disk after wiping. */
		{ "noblank", no_argument, 0, 0 },

		/* Whether to exit after wiping or wait for a keypress. */
		{ "nowait", no_argument, 0, 0 },

		/* Whether to allow signals to interrupt a wipe. */
		{ "nosignals", no_argument, 0, 0 },

		/* Whether to exit after wiping or wait for a keypress. */
		{ "nogui", no_argument, 0, 0 },

		/* A flag to indicate whether the devices whould be opened in sync mode. */
		{ "sync", required_argument, 0, 0 },

		/* Verify that wipe patterns are being written to the device. */
		{ "verify", required_argument, 0, 0 },

		/* Display program version. */
		{ "version", no_argument, 0, 'V' },

		/* Requisite padding for getopt(). */
		{ 0, 0, 0, 0 }
	};


	/* Set default options. */
	nwipe_options.autonuke = 0;
	nwipe_options.method   = &nwipe_dodshort;
	nwipe_options.prng     = &nwipe_twister;
	nwipe_options.rounds   = 1;
	nwipe_options.noblank  = 0;
	nwipe_options.nowait   = 0;
	nwipe_options.nosignals= 0;
	nwipe_options.nogui    = 0;
	nwipe_options.sync     = 0;
	nwipe_options.verify   = NWIPE_VERIFY_LAST;
	memset( nwipe_options.logfile, '\0', sizeof(nwipe_options.logfile) );

	/* Initialise each of the strings in the excluded drives array */
	for ( i=0; i < MAX_NUMBER_EXCLUDED_DRIVES; i++ )
	{
		nwipe_options.exclude[i][0]=0;
	}

	/* Parse command line options. */
	while( 1 )
	{
		/* Get the next command line option with (3)getopt. */
		nwipe_opt = getopt_long( argc, argv, nwipe_options_short, nwipe_options_long, &i );

		/* Break when we have processed all of the given options. */
		if( nwipe_opt < 0 ) { break; }

		switch( nwipe_opt )
		{
			case 0: /* Long options without short counterparts. */

				if( strcmp( nwipe_options_long[i].name, "autonuke" ) == 0 )
				{
					nwipe_options.autonuke = 1;
					break;
				}

				if( strcmp( nwipe_options_long[i].name, "noblank" ) == 0 )
				{
					nwipe_options.noblank = 1;
					break;
				}

				if( strcmp( nwipe_options_long[i].name, "nowait" ) == 0 )
				{
					nwipe_options.nowait = 1;
					break;
				}

				if( strcmp( nwipe_options_long[i].name, "nosignals" ) == 0 )
				{
					nwipe_options.nosignals = 1;
					break;
				}

				if( strcmp( nwipe_options_long[i].name, "nogui" ) == 0 )
				{
					nwipe_options.nogui = 1;
					nwipe_options.nowait = 1;
					break;
				}

				if( strcmp( nwipe_options_long[i].name, "sync" ) == 0 )
				{
					if( sscanf( optarg, " %i", &nwipe_options.sync ) != 1 \
				      || nwipe_options.sync < 1
				    )
					{
				  	fprintf( stderr, "Error: The sync argument must be a positive integer.\n" );
				  	exit( EINVAL );
					}
					break;
				}

				if( strcmp( nwipe_options_long[i].name, "verify" ) == 0 )
				{

					if( strcmp( optarg, "0" ) == 0 || strcmp( optarg, "off" ) == 0 )
					{
						nwipe_options.verify = NWIPE_VERIFY_NONE;
						break;
					}

					if( strcmp( optarg, "1" ) == 0 || strcmp( optarg, "last" ) == 0 )
					{
						nwipe_options.verify = NWIPE_VERIFY_LAST;
						break;
					}

					if( strcmp( optarg, "2" ) == 0 || strcmp( optarg, "all" ) == 0 )
					{
						nwipe_options.verify = NWIPE_VERIFY_ALL;
						break;
					}

					/* Else we do not know this verification level. */
					fprintf( stderr, "Error: Unknown verification level '%s'.\n", optarg );
					exit( EINVAL );

				}


			case 'm':  /* Method option. */

				if( strcmp( optarg, "dod522022m" ) == 0 || strcmp( optarg, "dod" ) == 0 )
				{
					nwipe_options.method = &nwipe_dod522022m;
					break;
				}

				if( strcmp( optarg, "dodshort" ) == 0 || strcmp( optarg, "dod3pass" ) == 0 )
				{
					nwipe_options.method = &nwipe_dodshort;
					break;
				}

				if( strcmp( optarg, "gutmann" ) == 0 )
				{
					nwipe_options.method = &nwipe_gutmann;
					break;
				}

				if( strcmp( optarg, "ops2" ) == 0 )
				{
					nwipe_options.method = &nwipe_ops2;
					break;
				}

				if(  strcmp( optarg, "random" ) == 0
				  || strcmp( optarg, "prng"   ) == 0
				  || strcmp( optarg, "stream" ) == 0
				  )
				{
					nwipe_options.method= &nwipe_random;
					break;
				}

				if( strcmp( optarg, "zero" ) == 0 || strcmp( optarg, "quick" ) == 0 )
				{
					nwipe_options.method = &nwipe_zero;
					break;
				}

				/* Else we do not know this wipe method. */
				fprintf( stderr, "Error: Unknown wipe method '%s'.\n", optarg );
				exit( EINVAL );


			case 'l':  /* Log file option. */
				
				nwipe_options.logfile[strlen(optarg)] = '\0';
				strncpy(nwipe_options.logfile, optarg, sizeof(nwipe_options.logfile));
				break;

			case 'e':  /* exclude drives option */
				
				idx_drive_chr=0;
				idx_optarg=0;
				idx_drive=0;
				
				/* Create an array of excluded drives from the comma separated string */
				while ( optarg[idx_optarg] != 0 && idx_drive<MAX_NUMBER_EXCLUDED_DRIVES )
				{
					/* drop the leading '=' character if used */
					if ( optarg[idx_optarg] == '=' && idx_optarg == 0 )
					{	idx_optarg++;
						continue;
					}
						
					if ( optarg[idx_optarg] == ',' )
					{	
						/* terminate string and move onto next drive */
						nwipe_options.exclude[idx_drive++][idx_drive_chr]=0;
						idx_drive_chr=0;
						idx_optarg++;
					}
					else
					{
						if ( idx_drive_chr < MAX_DRIVE_PATH_LENGTH )
						{
							nwipe_options.exclude[idx_drive][idx_drive_chr++]=optarg[idx_optarg++];
						}
						else
						{	/* This section deals with file names that exceed MAX_DRIVE_PATH_LENGTH */
							nwipe_options.exclude[idx_drive][idx_drive_chr]=0;
							while ( optarg[idx_optarg] != 0 || optarg[idx_optarg] != ',' )
							{
								idx_optarg++;
							}
						}
					}
				}
				break;

			case 'h':  /* Display help. */

				display_help();
				break;

			case 'p':  /* PRNG option. */

				if(  strcmp( optarg, "mersenne" ) == 0
				  || strcmp( optarg, "twister"  ) == 0
				  )
				{
					nwipe_options.prng = &nwipe_twister;
					break;
				}

				if( strcmp( optarg, "isaac" ) == 0 )
				{
					nwipe_options.prng = &nwipe_isaac;
					break;
				}

				/* Else we do not know this PRNG. */
				fprintf( stderr, "Error: Unknown prng '%s'.\n", optarg );
				exit( EINVAL );


			case 'r':  /* Rounds option. */

				if( sscanf( optarg, " %i", &nwipe_options.rounds ) != 1 \
				    || nwipe_options.rounds < 1
				  )
				{
					fprintf( stderr, "Error: The rounds argument must be a positive integer.\n" );
					exit( EINVAL );
				}

				break;

			case 'V':  /* Version option. */

				printf ( "%s version %s\n", program_name, version_string );
				exit( EXIT_SUCCESS );

			default:

				/* Bogus command line argument. */
				display_help();
				exit( EINVAL );
			
		} /* method */

	} /* command line options */

	/* Return the number of options that were processed. */
	return optind;

} /* nwipe_options_parse */


void nwipe_options_log( void )
{
/**
 *  Prints a manifest of options to the log.
 *
 */

	nwipe_log( NWIPE_LOG_NOTICE, "Program options are set as follows..." );

	if( nwipe_options.autonuke )
	{
		nwipe_log( NWIPE_LOG_NOTICE, "  autonuke = %i (on)", nwipe_options.autonuke );
	}

	else
	{
		nwipe_log( NWIPE_LOG_NOTICE, "  autonuke = %i (off)", nwipe_options.autonuke );
	}

	if( nwipe_options.noblank )
	{
		nwipe_log( NWIPE_LOG_NOTICE, "  do not perform a final blank pass" );
	}

	if( nwipe_options.nowait )
	{
		nwipe_log( NWIPE_LOG_NOTICE, "  do not wait for a key before exiting" );
	}

	if( nwipe_options.nosignals )
	{
		nwipe_log( NWIPE_LOG_NOTICE, "  do not allow signals to interrupt a wipe" );
	}

	if( nwipe_options.nogui )
	{
		nwipe_log( NWIPE_LOG_NOTICE, "  do not show GUI interface" );
	}

	nwipe_log( NWIPE_LOG_NOTICE, "  banner   = %s", banner );
	nwipe_log( NWIPE_LOG_NOTICE, "  method   = %s", nwipe_method_label( nwipe_options.method ) );
	nwipe_log( NWIPE_LOG_NOTICE, "  rounds   = %i", nwipe_options.rounds );
	nwipe_log( NWIPE_LOG_NOTICE, "  sync     = %i", nwipe_options.sync );

	switch( nwipe_options.verify )
	{
		case NWIPE_VERIFY_NONE:
			nwipe_log( NWIPE_LOG_NOTICE, "  verify   = %i (off)", nwipe_options.verify );
			break;

		case NWIPE_VERIFY_LAST:
			nwipe_log( NWIPE_LOG_NOTICE, "  verify   = %i (last pass)", nwipe_options.verify );
			break;

		case NWIPE_VERIFY_ALL:
			nwipe_log( NWIPE_LOG_NOTICE, "  verify   = %i (all passes)", nwipe_options.verify );
			break;

		default:
			nwipe_log( NWIPE_LOG_NOTICE, "  verify   = %i", nwipe_options.verify );
			break;
	}

} /* nwipe_options_log */

/**
 * display_help 
 * displays the help section to STDOUT and exits
 */  
void 
display_help()
{
  printf("Usage: %s [options] [device1] [device2] ...\n", program_name);
  printf("Options:\n"                    );
<<<<<<< HEAD
  puts("  -V, --version           Prints the version number");
  puts("  -h, --help              Prints this help");
  puts("      --autonuke          If no devices have been specified on the command line, starts wiping all");
  puts("                          devices immediately. If devices have been specified, starts wiping only");
  puts("                          those specified devices immediately.");
  puts("      --sync=NUM          Will preform a sync after NUM writes (default: 0)");
  puts("                          0 - fdatasync after the disk is completely written");
  puts("                          1 - fdatasync after every write");
  puts("                          1000000 - fdatasync after 1000000 writes ect.");
  puts("      --verify=TYPE       Whether to perform verification of erasure (default: last)");
=======
  /* Limit line length to a maximum of 80 characters so it looks good in 80x25 terminals i.e shredos */
  /* ___12345678901234567890123456789012345678901234567890123456789012345678901234567890< Do not exceed */
  puts("  -V, --version           Prints the version number\n");
  puts("  -h, --help              Prints this help\n");
  puts("      --autonuke          If no devices have been specified on the command line,");
  puts("                          starts wiping all devices immediately. If devices have");
  puts("                          been specified, starts wiping only those specified");
  puts("                          devices immediately.\n");
  puts("      --sync              Open devices in sync mode\n");
  puts("      --verify=TYPE       Whether to perform verification of erasure");
  puts("                          (default: last)");
>>>>>>> 128dfb3a
  puts("                          off   - Do not verify");
  puts("                          last  - Verify after the last pass");
  puts("                          all   - Verify every pass\n");  
  puts("  -m, --method=METHOD     The wiping method. See man page for more details.");
  puts("                          (default: dodshort)");
  puts("                          dod522022m / dod       - 7 pass DOD 5220.22-M method");
  puts("                          dodshort / dod3pass    - 3 pass DOD method");
  puts("                          gutmann                - Peter Gutmann's Algorithm");
  puts("                          ops2                   - RCMP TSSIT OPS-II");
  puts("                          random / prng / stream - PRNG Stream");
  puts("                          zero / quick           - Overwrite with zeros\n");
  puts("  -l, --logfile=FILE      Filename to log to. Default is STDOUT\n");
  puts("  -p, --prng=METHOD       PRNG option (mersenne|twister|isaac)\n");
  puts("  -r, --rounds=NUM        Number of times to wipe the device using the selected");
  puts("                          method (default: 1)\n" );
  puts("      --noblank           Do not blank disk after wipe");
  puts("                          (default is to complete a final blank pass)\n" );
  puts("      --nowait            Do not wait for a key before exiting");
  puts("                          (default is to wait)\n" );
  puts("      --nosignals         Do not allow signals to interrupt a wipe");
  puts("                          (default is to allow)\n" );
  puts("      --nogui             Do not show the GUI interface. Automatically invokes" );
  puts("                          the nowait option. Must be used with the --autonuke");
  puts("                          option. Send SIGUSR1 to log current stats\n");
  puts("  -e, --exclude=DEVICES   Up to ten comma separted devices to be excluded");
  puts("                          --exclude=/dev/sdc");
  puts("                          --exclude=/dev/sdc,/dev/sdd");
  puts("                          --exclude=/dev/sdc,/dev/sdd,/dev/mapper/cryptswap1\n");
  puts("");
  exit( EXIT_SUCCESS );
}

/* eof */<|MERGE_RESOLUTION|>--- conflicted
+++ resolved
@@ -434,18 +434,6 @@
 {
   printf("Usage: %s [options] [device1] [device2] ...\n", program_name);
   printf("Options:\n"                    );
-<<<<<<< HEAD
-  puts("  -V, --version           Prints the version number");
-  puts("  -h, --help              Prints this help");
-  puts("      --autonuke          If no devices have been specified on the command line, starts wiping all");
-  puts("                          devices immediately. If devices have been specified, starts wiping only");
-  puts("                          those specified devices immediately.");
-  puts("      --sync=NUM          Will preform a sync after NUM writes (default: 0)");
-  puts("                          0 - fdatasync after the disk is completely written");
-  puts("                          1 - fdatasync after every write");
-  puts("                          1000000 - fdatasync after 1000000 writes ect.");
-  puts("      --verify=TYPE       Whether to perform verification of erasure (default: last)");
-=======
   /* Limit line length to a maximum of 80 characters so it looks good in 80x25 terminals i.e shredos */
   /* ___12345678901234567890123456789012345678901234567890123456789012345678901234567890< Do not exceed */
   puts("  -V, --version           Prints the version number\n");
@@ -454,10 +442,12 @@
   puts("                          starts wiping all devices immediately. If devices have");
   puts("                          been specified, starts wiping only those specified");
   puts("                          devices immediately.\n");
-  puts("      --sync              Open devices in sync mode\n");
+  puts("      --sync=NUM          Will preform a sync after NUM writes (default: 0)");
+  puts("                          0 - fdatasync after the disk is completely written");
+  puts("                          1 - fdatasync after every write");
+  puts("                          1000000 - fdatasync after 1000000 writes ect.");
   puts("      --verify=TYPE       Whether to perform verification of erasure");
   puts("                          (default: last)");
->>>>>>> 128dfb3a
   puts("                          off   - Do not verify");
   puts("                          last  - Verify after the last pass");
   puts("                          all   - Verify every pass\n");  
