--- conflicted
+++ resolved
@@ -702,11 +702,7 @@
 		nwipe_log( NWIPE_LOG_SANITY, "__FUNCTION__: lseek() returned a bogus offset on '%s'.", c->device_name );
 		return -1;
 	}
-<<<<<<< HEAD
-//z = 512000000; //FIXME NOTICE This is temporary for debugging - REMOVE
-=======
-
->>>>>>> 4f729271
+
 	while( z > 0 )
 	{
 		if( c->device_stat.st_blksize <= z )
