/*
 *  gui.c: An ncurses GUI for nwipe.
 *
 *  Copyright Darik Horn <dajhorn-dban@vanadac.com>.
 *
 *  Modifications to original dwipe Copyright Andy Beverley <andy@andybev.com>
 *
 *  This program is free software; you can redistribute it and/or modify it under
 *  the terms of the GNU General Public License as published by the Free Software
 *  Foundation, version 2.
 *
 *  This program is distributed in the hope that it will be useful, but WITHOUT
 *  ANY WARRANTY; without even the implied warranty of MERCHANTABILITY or FITNESS
 *  FOR A PARTICULAR PURPOSE.  See the GNU General Public License for more
 *  details.
 *
 *  You should have received a copy of the GNU General Public License along with
 *  this program; if not, write to the Free Software Foundation, Inc.,
 *  51 Franklin Street, Fifth Floor, Boston, MA 02110-1301 USA.
 *
 */

/* RATIONALE:
 *
 *   This entire GUI is a non-portable task-specific thunk.
 *
 *   The alternatives are, however, no better. The CDK is large and clumsy,
 *   and things like ncurses libmenu are not worth the storage overhead.
 *
 */
#include <ncurses.h>
#include <panel.h>
#include <stdint.h>
#include <time.h>

#include "nwipe.h"
#include "context.h"
#include "method.h"
#include "prng.h"
#include "options.h"
#include "gui.h"
#include "pass.h"
#include "logging.h"
#include "version.h"

#define NWIPE_GUI_PANE 8

/* Header window: width, height, x coordinate, y coordinate. */
#define NWIPE_GUI_HEADER_W COLS
#define NWIPE_GUI_HEADER_H 1
#define NWIPE_GUI_HEADER_X 0
#define NWIPE_GUI_HEADER_Y 0

/* Footer window: width, height, x coordinate, y coordinate. */
#define NWIPE_GUI_FOOTER_W COLS
#define NWIPE_GUI_FOOTER_H 1
#define NWIPE_GUI_FOOTER_X 0
#define NWIPE_GUI_FOOTER_Y ( LINES - 1 )

/* Options window: width, height, x coorindate, y coordinate. */
#define NWIPE_GUI_OPTIONS_W 44
#define NWIPE_GUI_OPTIONS_H 7
#define NWIPE_GUI_OPTIONS_Y 1
#define NWIPE_GUI_OPTIONS_X 0

/* Options fields, relative to their window. */
#define NWIPE_GUI_OPTIONS_TAB 10
#define NWIPE_GUI_OPTIONS_ENTROPY_Y 1
#define NWIPE_GUI_OPTIONS_ENTROPY_X 1
#define NWIPE_GUI_OPTIONS_PRNG_Y 2
#define NWIPE_GUI_OPTIONS_PRNG_X 1
#define NWIPE_GUI_OPTIONS_METHOD_Y 3
#define NWIPE_GUI_OPTIONS_METHOD_X 1
#define NWIPE_GUI_OPTIONS_VERIFY_Y 4
#define NWIPE_GUI_OPTIONS_VERIFY_X 1
#define NWIPE_GUI_OPTIONS_ROUNDS_Y 5
#define NWIPE_GUI_OPTIONS_ROUNDS_X 1

/* Stats window: width, height, x coordinate, y coordinate. */
#define NWIPE_GUI_STATS_W ( COLS - 44 )
#define NWIPE_GUI_STATS_H 7
#define NWIPE_GUI_STATS_Y 1
#define NWIPE_GUI_STATS_X 44

/* Stats fields, relative to their window. */
#define NWIPE_GUI_STATS_RUNTIME_Y 1
#define NWIPE_GUI_STATS_RUNTIME_X 1
#define NWIPE_GUI_STATS_ETA_Y 2
#define NWIPE_GUI_STATS_ETA_X 1
#define NWIPE_GUI_STATS_LOAD_Y 3
#define NWIPE_GUI_STATS_LOAD_X 1
#define NWIPE_GUI_STATS_THROUGHPUT_Y 4
#define NWIPE_GUI_STATS_THROUGHPUT_X 1
#define NWIPE_GUI_STATS_ERRORS_Y 5
#define NWIPE_GUI_STATS_ERRORS_X 1
#define NWIPE_GUI_STATS_TAB 16

/* Select window: width, height, x coordinate, y coordinate. */
#define NWIPE_GUI_MAIN_W COLS
#define NWIPE_GUI_MAIN_H ( LINES - NWIPE_GUI_MAIN_Y - 1 )
#define NWIPE_GUI_MAIN_Y 8
#define NWIPE_GUI_MAIN_X 0

#define SKIP_DEV_PREFIX 5

/* Window pointers. */
WINDOW* footer_window;
WINDOW* header_window;
WINDOW* main_window;
WINDOW* options_window;
WINDOW* stats_window;

PANEL* footer_panel;
PANEL* header_panel;
PANEL* main_panel;
PANEL* options_panel;
PANEL* stats_panel;

/* Options window title. */
const char* options_title = " Options ";

/* Statistics window title. */
const char* stats_title = " Statistics ";

/* Footer labels. */
const char* main_window_footer = "S=Start m=Method p=PRNG v=Verify r=Rounds b=Blanking Space=Select CTRL+C=Quit";
const char* main_window_footer_warning_lower_case_s = "  WARNING: To start the wipe press SHIFT+S (uppercase S)  ";
const char* main_window_footer_warning_no_drive_selected =
<<<<<<< HEAD
    "  No drives selected, use spacebar to select a drive, then press S to start  ";

/* Oddly enough, placing extra quotes around the footer strings fixes corruption to the right
 * of the footer message when the terminal is resized, a quirk in ncurses? - DO NOT REMOVE THE \" */
const char* selection_footer = "\"J=Down K=Up Space=Select Backspace=Cancel Ctrl-C=Quit\"";
const char* end_wipe_footer = "\"B=Blank screen Ctrl-C=Quit\"";
const char* rounds_footer = "\"Left=Erase Esc=Cancel Ctrl-C=Quit\"";

const char* wipes_finished_footer = "Wipe finished - press enter to exit. Logged to STDOUT";
=======
    "  No drives selected, use Spacebar to select a drive, then press S to start  ";
const char* selection_footer = "J=Down K=Up Space=Select Backspace=Cancel CTRL+C=Quit";
const char* end_wipe_footer = "B=Blank screen CTRL+C=Quit";
const char* rounds_footer = "Left=Erase Esc=Cancel CTRL+C=Quit";
const char* wipes_finished_footer = "Wipe finished. Press ENTER to exit. Logged to STDOUT";
>>>>>>> d2dff524

/* The number of lines available in the terminal */
int stdscr_lines;

/* The number of columns available in the terminal */
int stdscr_cols;

/* The size of the terminal lines when previously checked */
int stdscr_lines_previous;

/* The size of the terminal columns when previously checked */
int stdscr_cols_previous;

void nwipe_gui_title( WINDOW* w, const char* s )
{
    /**
     * Prints the string 's' centered on the first line of the window 'w'.
     */

    /* The number of lines in the window. (Not used.) */
    int wy;
    (void) wy; /* flag wy not used to the compiler, to silence warning */

    /* The number of columns in the window. */
    int wx;

    /* Get the window dimensions. */
    getmaxyx( w, wy, wx );

    /*Calculate available total margin */
    int margin = ( wx - strlen( s ) );
    if( margin < 0 )
    {
        margin = 0;
    }

    /* Print the title. */
    mvwprintw( w, 0, margin / 2, "%s", s );

} /* nwipe_gui_title */

void nwipe_gui_init( void )
{
    /**
     * Initializes the ncurses gui.
     */

    /* Initialize the screen. */
    initscr();

    /* Disable TTY line buffering. */
    cbreak();

    /* Disable TTY echo. */
    noecho();

    /* Enable most special keys. */
    keypad( stdscr, TRUE );

    if( has_colors() )
    {
        /* Initialize color capabilities. */
        start_color();

        if( can_change_color() )
        {
            /* Redefine cyan to gray. */
            init_color( COLOR_CYAN, 128, 128, 128 );
        }

        /* Set white on blue as the emphasis color. */
        init_pair( 1, COLOR_WHITE, COLOR_BLUE );

        /* Set gray (or cyan) on blue as the normal color. */
        init_pair( 2, COLOR_CYAN, COLOR_BLUE );

        /* Set red on blue as the hilite color. */
        init_pair( 3, COLOR_RED, COLOR_BLUE );

        /* Set blue on white as the color for the header and footer windows. */
        init_pair( 4, COLOR_BLUE, COLOR_WHITE );

        /* Set white on green for success messages. */
        init_pair( 5, COLOR_WHITE, COLOR_GREEN );

        /* Set white on red for failure messages. */
        init_pair( 6, COLOR_WHITE, COLOR_RED );

        /* Set black on black for when hiding the display. */
        init_pair( 7, COLOR_BLACK, COLOR_BLACK );

        /* Set green on blue for reverse bold messages */
        init_pair( 8, COLOR_GREEN, COLOR_WHITE );

        /* Set green on blue for reverse bold error messages */
        init_pair( 9, COLOR_RED, COLOR_WHITE );

        /* Set black on yellow for warning messages */
        init_pair( 10, COLOR_BLACK, COLOR_YELLOW );

        /* Set the background style. */
        wbkgdset( stdscr, COLOR_PAIR( 1 ) | ' ' );
    }

    /* Clear the screen. */
    wclear( stdscr );

    /* Create the header window. */
    nwipe_gui_create_header_window();

    /* Create the footer window and panel */
    nwipe_gui_create_footer_window( main_window_footer );

    /* Create the options window and panel */
    nwipe_gui_create_options_window();

    /* Create the stats window. */
    nwipe_gui_create_stats_window();

    /* Create a new main window and panel */
    nwipe_gui_create_main_window();

    update_panels();
    doupdate();

    /* Hide the cursor. */
    curs_set( 0 );

} /* nwipe_gui_init */

void nwipe_gui_free( void )
{
    /**
     * Releases the ncurses gui.
     *
     */
    /* Free ncurses resources. */
    if( del_panel( footer_panel ) != OK )
    {
        nwipe_log( NWIPE_LOG_ERROR, "Deleting footer panel failed!." );
    }
    if( del_panel( header_panel ) != OK )
    {
        nwipe_log( NWIPE_LOG_ERROR, "Deleting header panel failed!." );
    }
    if( del_panel( main_panel ) != OK )
    {
        nwipe_log( NWIPE_LOG_ERROR, "Deleting main panel failed!." );
    }
    if( del_panel( options_panel ) != OK )
    {
        nwipe_log( NWIPE_LOG_ERROR, "Deleting options panel failed!." );
    }
    if( del_panel( stats_panel ) != OK )
    {
        nwipe_log( NWIPE_LOG_ERROR, "Deleting stats panel failed!." );
    }
    if( delwin( footer_window ) != OK )
    {
        nwipe_log( NWIPE_LOG_ERROR, "Deleting footer window failed!." );
    }
    if( delwin( header_window ) != OK )
    {
        nwipe_log( NWIPE_LOG_ERROR, "Deleting header window failed!." );
    }
    if( delwin( main_window ) != OK )
    {
        nwipe_log( NWIPE_LOG_ERROR, "Deleting main window failed!." );
    }
    if( delwin( options_window ) != OK )
    {
        nwipe_log( NWIPE_LOG_ERROR, "Deleting options window failed!." );
    }
    if( delwin( stats_window ) != OK )
    {
        nwipe_log( NWIPE_LOG_ERROR, "Deleting stats window failed!." );
    }
    if( endwin() != OK )
    {
        nwipe_log( NWIPE_LOG_ERROR, "Curses endwin() failed !" );
    }

} /* nwipe_gui_free */

void nwipe_gui_create_main_window()
{
    /* Create the main window. */
    main_window = newwin( NWIPE_GUI_MAIN_H, NWIPE_GUI_MAIN_W, NWIPE_GUI_MAIN_Y, NWIPE_GUI_MAIN_X );
    main_panel = new_panel( main_window );

    if( has_colors() )
    {
        /* Set the background style. */
        wbkgdset( main_window, COLOR_PAIR( 1 ) | ' ' );

        /* Apply the color change. */
        wattron( main_window, COLOR_PAIR( 1 ) );
    }

    /* Clear the main window. */
    werase( main_window );

    /* Add a border. */
    box( main_window, 0, 0 );

    /* refresh main window */
    wnoutrefresh( main_window );

} /* nwipe_gui_create_main_window */

void nwipe_gui_create_header_window()
{
    /* Create the header window. */
    header_window = newwin( NWIPE_GUI_HEADER_H, NWIPE_GUI_HEADER_W, NWIPE_GUI_HEADER_Y, NWIPE_GUI_HEADER_X );
    header_panel = new_panel( header_window );

    if( has_colors() )
    {
        /* Set the background style of the header window. */
        wbkgdset( header_window, COLOR_PAIR( 4 ) | ' ' );
    }

    /* Clear the header window. */
    werase( header_window );

    /* Print the product banner. */
    nwipe_gui_title( header_window, banner );

    /* Refresh the header window */
    wnoutrefresh( header_window );

} /* nwipe_gui_create_header_window */

void nwipe_gui_create_footer_window( const char* footer_text )
{
    /* Create the footer window. */
    footer_window = newwin( NWIPE_GUI_FOOTER_H, NWIPE_GUI_FOOTER_W, NWIPE_GUI_FOOTER_Y, NWIPE_GUI_FOOTER_X );
    footer_panel = new_panel( footer_window );

    if( has_colors() )
    {
        /* Set the background style of the footer window. */
        wbkgdset( footer_window, COLOR_PAIR( 4 ) | ' ' );
    }

    /* Erase the footer window. */
    werase( footer_window );

    /* Add help text to the footer */
    nwipe_gui_title( footer_window, footer_text );

    /* Refresh the footer window */
    wnoutrefresh( footer_window );

} /* nwipe_gui_create_footer_window */

void nwipe_gui_amend_footer_window( const char* footer_text )
{
    /* Clear the footer window. */
    werase( footer_window );

    /* Add help text to the footer */
    nwipe_gui_title( footer_window, footer_text );

    /* Refresh the footer window */
    wnoutrefresh( footer_window );

} /* nwipe_gui_amend_footer_window */

void nwipe_gui_create_options_window()
{
    /* Create the options window. */
    options_window = newwin( NWIPE_GUI_OPTIONS_H, NWIPE_GUI_OPTIONS_W, NWIPE_GUI_OPTIONS_Y, NWIPE_GUI_OPTIONS_X );
    options_panel = new_panel( options_window );

    if( has_colors() )
    {
        /* Set the background style of the options window. */
        wbkgdset( options_window, COLOR_PAIR( 1 ) | ' ' );

        /* Apply the color change to the options window. */
        wattron( options_window, COLOR_PAIR( 1 ) );
    }

    /* Clear the options window. */
    werase( options_window );

    /* Add a border. */
    box( options_window, 0, 0 );

} /* nwipe_gui_create_options_window */

void nwipe_gui_create_stats_window()
{
    /* Create the stats window. */
    stats_window = newwin( NWIPE_GUI_STATS_H, NWIPE_GUI_STATS_W, NWIPE_GUI_STATS_Y, NWIPE_GUI_STATS_X );
    stats_panel = new_panel( stats_window );

    if( has_colors() )
    {
        /* Set the background style of the stats window. */
        wbkgdset( stats_window, COLOR_PAIR( 1 ) | ' ' );

        /* Apply the color change to the stats window. */
        wattron( stats_window, COLOR_PAIR( 1 ) );
    }

    /* Clear the new window. */
    werase( stats_window );

    /* Add a border. */
    box( stats_window, 0, 0 );

    /* Add a title. */
    nwipe_gui_title( stats_window, stats_title );

    /* Print field labels. */
    mvwprintw( stats_window, NWIPE_GUI_STATS_RUNTIME_Y, NWIPE_GUI_STATS_RUNTIME_X, "Runtime:       " );
    mvwprintw( stats_window, NWIPE_GUI_STATS_ETA_Y, NWIPE_GUI_STATS_ETA_X, "Remaining:     " );
    mvwprintw( stats_window, NWIPE_GUI_STATS_LOAD_Y, NWIPE_GUI_STATS_LOAD_X, "Load Averages: " );
    mvwprintw( stats_window, NWIPE_GUI_STATS_THROUGHPUT_Y, NWIPE_GUI_STATS_THROUGHPUT_X, "Throughput:    " );
    mvwprintw( stats_window, NWIPE_GUI_STATS_ERRORS_Y, NWIPE_GUI_STATS_ERRORS_X, "Errors:        " );

} /* nwipe_gui_create_stats_window */

void nwipe_gui_create_all_windows_on_terminal_resize( const char* footer_text )
{
    /* Get the terminal size */
    getmaxyx( stdscr, stdscr_lines, stdscr_cols );

    /* If the user has resized the terminal then recreate the windows and panels */
    if( stdscr_cols_previous != stdscr_cols || stdscr_lines_previous != stdscr_lines )
    {
        /* Save the revised terminal size so we check whether the user has resized next time */
        stdscr_lines_previous = stdscr_lines;
        stdscr_cols_previous = stdscr_cols;

        /* Clear the screen. */
        wclear( stdscr );

        /* Create a new header window and panel due to terminal size having changed */
        nwipe_gui_create_header_window();

        /* Create a new main window and panel due to terminal size having changed */
        nwipe_gui_create_main_window();

        /* Create a new footer window and panel due to terminal size having changed */
        nwipe_gui_create_footer_window( footer_text );

        /* Create a new options window and panel due to terminal size having changed */
        nwipe_gui_create_options_window();

        /* Create a new stats window and panel due to terminal size having changed */
        nwipe_gui_create_stats_window();

        /* Update the options window. */
        nwipe_gui_options();

        update_panels();
        doupdate();
    }
}

void nwipe_gui_select( int count, nwipe_context_t** c )
{
    /**
     * The primary user interface.  Allows the user to
     * change options and specify the devices to be wiped.
     *
     * @parameter  count       The number of contexts in the array.
     * @parameter  c           An array of device contexts.
     *
     * @modifies   c[].select  Sets the select flag according to user input.
     * @modifies   options     Sets program options according to to user input.
     *
     */

    extern int terminate_signal;

    /* Widget labels. */
    const char* select_title = " Disks and Partitions ";

    /* The number of lines available in the window. */
    int wlines;

    /* The number of columns available in the window. */
    int wcols;

    /* The number of selection elements that we can show in the window. */
    int slots;

    /* The index of the element that is visible in the first slot. */
    int offset = 0;

    /* The selection focus. */
    int focus = 0;

    /* A generic loop variable. */
    int i = 0;

    /* User input buffer. */
    int keystroke;

    /* The current working line. */
    int yy;

    /* Flag, Valid key hit = 1, anything else = 0 */
    int validkeyhit;

    /* Counts number of drives and partitions that have been selected */
    int number_of_selected_contexts = 0;

    /* Control A toggle status -1=indefined, 0=all drives delected, 1=all drives selected */
    int select_all_toggle_status = -1;

    /* Get the terminal size */
    getmaxyx( stdscr, stdscr_lines, stdscr_cols );

    /* Save the terminal size so we check whether the user has resized */
    stdscr_lines_previous = stdscr_lines;
    stdscr_cols_previous = stdscr_cols;

    do
    {

        nwipe_gui_create_all_windows_on_terminal_resize( main_window_footer );

        /* There is one slot per line. */
        getmaxyx( main_window, wlines, wcols );

        /* Less two lines for the box and two lines for padding. */
        slots = wlines - 4;
        if( slots < 0 )
        {
            slots = 0;
        }

        /* The code here adjusts the offset value, required when the terminal is resized vertically */
        if( slots > count )
        {
            offset = 0;
        }
        else
        {
            if( focus >= count )
            {
                /* The focus is already at the last element. */
                focus = count - 1;
            }
            if( focus < 0 )
            {
                /* The focus is already at the last element. */
                focus = 0;
            }
        }

        if( count >= slots && slots > 0 )
        {
            offset = focus + 1 - slots;
            if( offset < 0 )
            {
                offset = 0;
            }
        }

        /* Clear the main window, necessary when switching selections such as method etc */
        werase( main_window );

        /* Refresh main window */
        wnoutrefresh( main_window );

        /* If the user selected an option the footer text would have changed.
         * Here we set it back to the main key help text */
        nwipe_gui_create_footer_window( main_window_footer );

        /* Refresh the stats window */
        wnoutrefresh( stats_window );

        /* Refresh the options window */
        wnoutrefresh( options_window );

        /* Update the options window. */
        nwipe_gui_options();

        /* Initialize the line offset. */
        yy = 2;

        for( i = 0; i < slots && i < count; i++ )
        {

            /* Move to the next line. */
            mvwprintw( main_window, yy++, 1, " " );

            if( i + offset == focus )
            {
                if( c[focus]->select == NWIPE_SELECT_TRUE || c[focus]->select == NWIPE_SELECT_FALSE )
                {
                    /* Print the 'enabled' cursor. */
                    waddch( main_window, ACS_RARROW );
                }

                else
                {
                    /* Print the 'disabled' cursor. */
                    waddch( main_window, ACS_DIAMOND );
                }
            }

            else
            {
                /* Print whitespace. */
                waddch( main_window, ' ' );
            }

            /* In the event for the offset value somehow becoming invalid, this if statement will prevent a segfault
             * and the else part will log the out of bounds values for debugging */
            if( i + offset >= 0 && i + offset < count )
            {

                switch( c[i + offset]->select )
                {
                    case NWIPE_SELECT_TRUE:

                        wprintw( main_window, " [wipe] %i. %s", ( i + offset + 1 ), c[i + offset]->device_label );
                        break;

                    case NWIPE_SELECT_FALSE:
                        /* Print an element that is not selected. */
                        wprintw( main_window, " [    ] %i. %s", ( i + offset + 1 ), c[i + offset]->device_label );
                        break;

                    case NWIPE_SELECT_TRUE_PARENT:

                        /* This element will be wiped when its parent is wiped. */
                        wprintw( main_window, " [****] %i. %s", ( i + offset + 1 ), c[i + offset]->device_label );
                        break;

                    case NWIPE_SELECT_FALSE_CHILD:

                        /* We can't wipe this element because it has a child that is being wiped. */
                        wprintw( main_window, " [----] %i. %s", ( i + offset + 1 ), c[i + offset]->device_label );
                        break;

                    case NWIPE_SELECT_DISABLED:

                        /* We don't know how to wipe this device. (Iomega Zip drives.) */
                        wprintw( main_window, " [????] %s", "Unrecognized Device" );
                        break;

                    default:

                        /* TODO: Handle the sanity error. */
                        break;

                } /* switch select */
            }
            else
            {
                nwipe_log( NWIPE_LOG_DEBUG,
                           "GUI.c,nwipe_gui_select(), scroll, array index out of bounds, i=%u, count=%u, slots=%u, "
                           "focus=%u, offset=%u",
                           i,
                           count,
                           slots,
                           focus,
                           offset );
            }

        } /* for */

        if( offset > 0 )
        {
            mvwprintw( main_window, 1, wcols - 8, " More " );
            waddch( main_window, ACS_UARROW );
        }

        if( count - offset > slots )
        {
            mvwprintw( main_window, wlines - 2, wcols - 8, " More " );
            waddch( main_window, ACS_DARROW );
        }

        /* Draw a border around the menu window. */
        box( main_window, 0, 0 );

        /* Print a title. */
        nwipe_gui_title( main_window, select_title );

        /* Refresh the window. */
        wnoutrefresh( main_window );

        /* Output to physical screen */
        doupdate();

        /* Wait 250ms for input from getch, if nothing getch will then continue,
         * This is necessary so that the while loop can be exited by the
         * terminate_signal e.g.. the user pressing control-c to exit.
         * Do not change this value, a higher value means the keys become
         * sluggish, any slower and more time is spent unnecessarily looping
         * which wastes CPU cycles.
         */

        do
        {
            validkeyhit = 0;
            timeout( 250 );  // block getch() for 250ms.
            keystroke = getch();  // Get user input.
            timeout( -1 );  // Switch back to blocking mode.

            /* We don't necessarily use all of these. For future reference these are some CTRL+key values
             * ^A - 1, ^B - 2, ^D - 4, ^E - 5, ^F - 6, ^G - 7, ^H - 8, ^I - 9, ^K - 11, ^L - 12, ^N - 14,
             * ^O - 15, ^P - 16, ^R - 18, ^T - 20, ^U - 21, ^V - 22, ^W - 23, ^X - 24, ^Y - 25
             * Use nwipe_log( NWIPE_LOG_DEBUG, "Key Name: %s - %u", keyname(keystroke),keystroke) to
             * figure out what code is returned by what ever key combination */

            switch( keystroke )
            {
                case KEY_DOWN:
                case 'j':
                case 'J':

                    validkeyhit = 1;

                    /* Increment the focus. */
                    focus += 1;

                    if( focus >= count )
                    {
                        /* The focus is already at the last element. */
                        focus = count - 1;
                        break;
                    }

                    if( focus - offset >= slots )
                    {
                        /* The next element is offscreen. Scroll down. */
                        offset += 1;
                        break;
                    }

                    break;

                case KEY_UP:
                case 'k':
                case 'K':

                    validkeyhit = 1;

                    /* Decrement the focus. */
                    focus -= 1;

                    if( focus < 0 )
                    {
                        /* The focus is already at the last element. */
                        focus = 0;
                        break;
                    }

                    if( focus < offset )
                    {
                        /* The next element is offscreen. Scroll up. */
                        offset -= 1;
                        break;
                    }

                    break;

                case KEY_ENTER:
                case 10:
                case ' ':

                    validkeyhit = 1;

                    /* TODO: This block should be made into a function. */

                    if( c[focus]->select == NWIPE_SELECT_TRUE )
                    {
                        /* Reverse the selection of this element. */
                        c[focus]->select = NWIPE_SELECT_FALSE;

                        if( c[focus]->device_part == 0 )
                        {
                            /* Sub-deselect all partitions and slices within this disk. */
                            for( i = 0; i < count; i++ )
                            {
                                if( c[i]->device_type == c[focus]->device_type
                                    && c[i]->device_host == c[focus]->device_host
                                    && c[i]->device_bus == c[focus]->device_bus
                                    && c[i]->device_target == c[focus]->device_target
                                    && c[i]->device_lun == c[focus]->device_lun && c[i]->device_part > 0 )
                                {
                                    c[i]->select = NWIPE_SELECT_FALSE;
                                }

                            } /* for all contexts */

                        } /* if sub-deselect */

                        else
                        {
                            /* The number of selected partitions or slices within this disk. */
                            int j = 0;

                            for( i = 0; i < count; i++ )
                            {
                                if( c[i]->device_type == c[focus]->device_type
                                    && c[i]->device_host == c[focus]->device_host
                                    && c[i]->device_bus == c[focus]->device_bus
                                    && c[i]->device_target == c[focus]->device_target
                                    && c[i]->device_lun == c[focus]->device_lun && c[i]->device_part > 0
                                    && c[i]->select == NWIPE_SELECT_TRUE )
                                {
                                    /* Increment the counter. */
                                    j += 1;
                                }

                            } /* for all contexts */

                            if( j == 0 )
                            {
                                /* Find the parent disk of this partition or slice. */
                                for( i = 0; i < count; i++ )
                                {
                                    if( c[i]->device_type == c[focus]->device_type
                                        && c[i]->device_host == c[focus]->device_host
                                        && c[i]->device_bus == c[focus]->device_bus
                                        && c[i]->device_target == c[focus]->device_target
                                        && c[i]->device_lun == c[focus]->device_lun && c[i]->device_part == 0 )
                                    {
                                        /* Enable the disk element. */
                                        c[i]->select = NWIPE_SELECT_FALSE;
                                    }

                                } /* for all contexts */

                            } /* if */

                        } /* else super-enable */

                        break;

                    } /* if NWIPE_SELECT_TRUE */

                    if( c[focus]->select == NWIPE_SELECT_FALSE )
                    {
                        /* Reverse the selection. */
                        c[focus]->select = NWIPE_SELECT_TRUE;

                        if( c[focus]->device_part == 0 )
                        {
                            /* Sub-select all partitions and slices within this disk. */
                            for( i = 0; i < count; i++ )
                            {
                                if( c[i]->device_type == c[focus]->device_type
                                    && c[i]->device_host == c[focus]->device_host
                                    && c[i]->device_bus == c[focus]->device_bus
                                    && c[i]->device_target == c[focus]->device_target
                                    && c[i]->device_lun == c[focus]->device_lun && c[i]->device_part > 0 )
                                {
                                    c[i]->select = NWIPE_SELECT_TRUE_PARENT;
                                }

                            } /* for */

                        } /* if sub-select */

                        else
                        {
                            /* ASSERT: ( c[focus]->device_part > 0 ) */

                            /* Super-deselect the disk that contains this device. */
                            for( i = 0; i < count; i++ )
                            {
                                if( c[i]->device_type == c[focus]->device_type
                                    && c[i]->device_host == c[focus]->device_host
                                    && c[i]->device_bus == c[focus]->device_bus
                                    && c[i]->device_target == c[focus]->device_target
                                    && c[i]->device_lun == c[focus]->device_lun && c[i]->device_part == 0 )
                                {
                                    c[i]->select = NWIPE_SELECT_FALSE_CHILD;
                                }
                            }

                        } /* else super-deselect */

                        break;

                    } /* if NWIPE_SELECT_FALSE */

                    /* TODO: Explain to the user why they can't change this. */
                    break;

                case 'm':
                case 'M':

                    validkeyhit = 1;

                    /*  Run the method dialog. */
                    nwipe_gui_method();
                    break;

                case 'p':
                case 'P':

                    validkeyhit = 1;

                    /* Run the PRNG dialog. */
                    nwipe_gui_prng();

                    break;

                case 'r':
                case 'R':

                    validkeyhit = 1;

                    /* Run the rounds dialog. */
                    nwipe_gui_rounds();

                    break;

                case 'v':
                case 'V':

                    validkeyhit = 1;

                    /* Run the option dialog. */
                    nwipe_gui_verify();
                    break;

                case 'b':
                case 'B':

                    validkeyhit = 1;

                    /* Run the noblank dialog. */
                    nwipe_gui_noblank();
                    break;

                case 'S':

                    /* User wants to start the wipe */
                    validkeyhit = 1;

                    /* Have any drives have been selected ? */
                    number_of_selected_contexts = 0;
                    for( i = 0; i < count; i++ )
                    {
                        if( c[i]->select == NWIPE_SELECT_TRUE )
                        {
                            number_of_selected_contexts += 1;
                        }
                    }

                    /* if no drives have been selected, print a warning on the footer */
                    if( number_of_selected_contexts == 0 )
                    {
                        wattron( footer_window, COLOR_PAIR( 10 ) );
                        nwipe_gui_amend_footer_window( main_window_footer_warning_no_drive_selected );
                        doupdate();
                        sleep( 3 );
                        wattroff( footer_window, COLOR_PAIR( 10 ) );

                        /* After the delay return footer text back to key help */
                        nwipe_gui_amend_footer_window( main_window_footer );
                        doupdate();

                        /* Remove any repeated S key strokes, without this the gui would hang
                         * for a period of time, i.e sleep above x number of repeated 's' keystrokes
                         * which could run into minutes */
                        do
                        {
                            timeout( 250 );  // block getch() for 250ms.
                            keystroke = getch();  // Get user input.
                            timeout( -1 );  // Switch back to blocking mode.
                        } while( keystroke == 'S' );

                        /* Remove the S from keystroke, which allows us to stay within the selection menu loop */
                        keystroke = 0;
                    }

                    break;

                case 's':

                    /* user has mistakenly hit the lower case 's' instead of capital 'S' */
                    validkeyhit = 1;

                    /* Warn the user about their mistake */
                    wattron( footer_window, COLOR_PAIR( 10 ) );
                    nwipe_gui_amend_footer_window( main_window_footer_warning_lower_case_s );
                    doupdate();
                    sleep( 3 );
                    wattroff( footer_window, COLOR_PAIR( 10 ) );

                    /* After the delay return footer text back to key help */
                    nwipe_gui_amend_footer_window( main_window_footer );
                    doupdate();

                    /* Remove any repeated s key strokes, without this the gui would hang
                     * for a period of time, i.e sleep above x number of repeated 's' keystrokes
                     * which could run into minutes */
                    do
                    {
                        timeout( 250 );  // block getch() for 250ms.
                        keystroke = getch();  // Get user input.
                        timeout( -1 );  // Switch back to blocking mode.
                    } while( keystroke == 's' );

                    break;

                case 1:

                    /* Ctrl A - Toggle select/deselect all drives */
                    validkeyhit = 1;

                    if( select_all_toggle_status == -1 || select_all_toggle_status == 0 )
                    {
                        for( i = 0; i < count; i++ )
                        {
                            c[i]->select = NWIPE_SELECT_TRUE;
                        }
                        select_all_toggle_status = 1;
                    }
                    else
                    {
                        if( select_all_toggle_status == 1 )
                        {
                            for( i = 0; i < count; i++ )
                            {
                                c[i]->select = NWIPE_SELECT_FALSE;
                            }
                            select_all_toggle_status = 0;
                        }
                        else
                        {
                            nwipe_log(
                                NWIPE_LOG_ERROR,
                                "gui.c:nwipe_gui_select(), Invalid value in variable select_all_toggle_status = %d",
                                select_all_toggle_status );
                        }
                    }

                    break;

            } /* keystroke switch */

            /* Check the terminal size, if the user has changed it the while loop checks for
             * this change and exits the valid key hit loop so the windows can be updated */
            getmaxyx( stdscr, stdscr_lines, stdscr_cols );

        } /* key hit loop */
        while( validkeyhit == 0 && terminate_signal != 1 && stdscr_cols_previous == stdscr_cols
               && stdscr_lines_previous == stdscr_lines );

    } while( keystroke != 'S' && terminate_signal != 1 );

    if( keystroke == 'S' )
    {
        /* If user has pressed S to start wipe change status line */
        werase( footer_window );
        nwipe_gui_title( footer_window, end_wipe_footer );
        wnoutrefresh( footer_window );
    }

} /* nwipe_gui_select */

void nwipe_gui_options( void )
{
    /**
     * Updates the options window.
     *
     * @modifies  options_window
     *
     */

    /* Erase the window. */
    werase( options_window );

    mvwprintw(
        options_window, NWIPE_GUI_OPTIONS_ENTROPY_Y, NWIPE_GUI_OPTIONS_ENTROPY_X, "Entropy: Linux Kernel (urandom)" );

    mvwprintw(
        options_window, NWIPE_GUI_OPTIONS_PRNG_Y, NWIPE_GUI_OPTIONS_PRNG_X, "PRNG:    %s", nwipe_options.prng->label );

    mvwprintw( options_window,
               NWIPE_GUI_OPTIONS_METHOD_Y,
               NWIPE_GUI_OPTIONS_METHOD_X,
               "Method:  %s",
               nwipe_method_label( nwipe_options.method ) );

    mvwprintw( options_window, NWIPE_GUI_OPTIONS_VERIFY_Y, NWIPE_GUI_OPTIONS_VERIFY_X, "Verify:  " );

    switch( nwipe_options.verify )
    {
        case NWIPE_VERIFY_NONE:
            wprintw( options_window, "Off" );
            break;

        case NWIPE_VERIFY_LAST:
            wprintw( options_window, "Last Pass" );
            break;

        case NWIPE_VERIFY_ALL:
            wprintw( options_window, "All Passes" );
            break;

        default:
            wprintw( options_window, "Unknown %i", nwipe_options.verify );

    } /* switch verify */

    mvwprintw( options_window, NWIPE_GUI_OPTIONS_ROUNDS_Y, NWIPE_GUI_OPTIONS_ROUNDS_X, "Rounds:  " );
    if( nwipe_options.noblank )
    {
        wprintw( options_window, "%i (no final blanking pass)", nwipe_options.rounds );
    }
    else
    {
        wprintw( options_window, "%i (plus blanking pass)", nwipe_options.rounds );
    }

    /* Add a border. */
    box( options_window, 0, 0 );

    /* Add a title. */
    nwipe_gui_title( options_window, options_title );

    /* Refresh the window. */
    // wrefresh( options_window );
    wnoutrefresh( options_window );

} /* nwipe_gui_options */

void nwipe_gui_rounds( void )
{
    /**
     * Allows the user to change the rounds option.
     *
     * @modifies  nwipe_options.rounds
     * @modifies  main_window
     *
     */

    /* Set the initial focus. */
    int focus = nwipe_options.rounds;

    /* The first tabstop. */
    const int tab1 = 2;

    /* The current working row. */
    int yy;

    /* Input buffer. */
    int keystroke;

    extern int terminate_signal;

    /* Update the footer window. */
    werase( footer_window );
    nwipe_gui_title( footer_window, rounds_footer );
    wrefresh( footer_window );

    do
    {
        /* Erase the main window. */
        werase( main_window );

        nwipe_gui_create_all_windows_on_terminal_resize( selection_footer );

        /* Add a border. */
        box( main_window, 0, 0 );

        /* Add a title. */
        nwipe_gui_title( main_window, " Rounds " );

        /* Initialize the working row. */
        yy = 4;

        mvwprintw( main_window, yy++, tab1, "This is the number of times to run the wipe method on each device." );
        mvwprintw( main_window, yy++, tab1, "" );

        if( focus > 0 )
        {
            /* Print the syslinux configuration hint. */
            mvwprintw( main_window, yy++, tab1, "syslinux.cfg:  nuke=\"nwipe --rounds %i\"", focus );

            /* Print this line last so that the cursor is in the right place. */
            mvwprintw( main_window, 2, tab1, "> %i", focus );
        }
        else
        {
            mvwprintw( main_window, yy++, tab1, "The number of rounds must be a non-negative integer." );

            /* Print this line last so that the cursor is in the right place. */
            mvwprintw( main_window, 2, tab1, "> " );
        }

        /* Reveal the cursor. */
        curs_set( 1 );

        /* Refresh the window. */
        wrefresh( main_window );

        /* Wait 250ms for input from getch, if nothing getch will then continue,
         * This is necessary so that the while loop can be exited by the
         * terminate_signal e.g.. the user pressing control-c to exit.
         * Do not change this value, a higher value means the keys become
         * sluggish, any slower and more time is spent unnecessarily looping
         * which wastes CPU cycles.
         */
        timeout( 250 );  // block getch() for 250ms.
        keystroke = getch();  // Get a keystroke.
        timeout( -1 );  // Switch back to blocking mode.

        switch( keystroke )
        {
            case '0':
            case '1':
            case '2':
            case '3':
            case '4':
            case '5':
            case '6':
            case '7':
            case '8':
            case '9':

                if( focus < 100000000 )
                {
                    /* Left shift, base ten. */
                    focus *= 10;

                    /* This assumes ASCII input, where the zero character is 0x30. */
                    focus += keystroke - 48;
                }

                break;

            /* Escape key. */
            case 27:
                return;

            case KEY_BACKSPACE:
            case KEY_LEFT:
            case 127:

                /* Right shift, base ten. */
                focus /= 10;

                break;

        } /* switch keystroke */

        /* Hide the cursor. */
        curs_set( 0 );

    } while( keystroke != 10 && terminate_signal != 1 );

    if( focus > 0 )
    {
        /* Set the number of rounds. */
        nwipe_options.rounds = focus;
    }

} /* nwipe_guid_rounds */

void nwipe_gui_prng( void )
{
    /**
     * Allows the user to change the PRNG.
     *
     * @modifies  nwipe_options.prng
     * @modifies  main_window
     *
     */

    extern nwipe_prng_t nwipe_twister;
    extern nwipe_prng_t nwipe_isaac;
    extern int terminate_signal;

    /* The number of implemented PRNGs. */
    const int count = 2;

    /* The first tabstop. */
    const int tab1 = 2;

    /* The second tabstop. */
    const int tab2 = 30;

    /* Set the initial focus. */
    int focus = 0;

    /* The current working row. */
    int yy;

    /* Input buffer. */
    int keystroke;

    /* Update the footer window. */
    werase( footer_window );
    nwipe_gui_title( footer_window, selection_footer );
    wrefresh( footer_window );

    if( nwipe_options.prng == &nwipe_twister )
    {
        focus = 0;
    }
    if( nwipe_options.prng == &nwipe_isaac )
    {
        focus = 1;
    }

    do
    {
        /* Clear the main window. */
        werase( main_window );

        nwipe_gui_create_all_windows_on_terminal_resize( selection_footer );

        /* Initialize the working row. */
        yy = 2;

        /* Print the options. */
        mvwprintw( main_window, yy++, tab1, "" );
        mvwprintw( main_window, yy++, tab1, "" );
        mvwprintw( main_window, yy++, tab1, "  %s", nwipe_twister.label );
        mvwprintw( main_window, yy++, tab1, "  %s", nwipe_isaac.label );
        mvwprintw( main_window, yy++, tab1, "" );

        /* Print the cursor. */
        mvwaddch( main_window, 4 + focus, tab1, ACS_RARROW );

        switch( focus )
        {
            case 0:

                mvwprintw( main_window, 2, tab2, "syslinux.cfg:  nuke=\"nwipe --prng twister\"" );

                mvwprintw( main_window,
                           yy++,
                           tab1,
                           "The Mersenne Twister, by Makoto Matsumoto and Takuji Nishimura, is a        " );
                mvwprintw( main_window,
                           yy++,
                           tab1,
                           "generalized feedback shift register PRNG that is uniform and                " );
                mvwprintw( main_window,
                           yy++,
                           tab1,
                           "equidistributed in 623-dimensions with a proven period of 2^19937-1.        " );
                mvwprintw( main_window,
                           yy++,
                           tab1,
                           "                                                                            " );
                mvwprintw( main_window,
                           yy++,
                           tab1,
                           "This implementation passes the Marsaglia Diehard test suite.                " );
                mvwprintw( main_window,
                           yy++,
                           tab1,
                           "                                                                            " );
                break;

            case 1:

                mvwprintw( main_window, 2, tab2, "syslinux.cfg:  nuke=\"nwipe --prng isaac\"" );

                mvwprintw( main_window,
                           yy++,
                           tab1,
                           "ISAAC, by Bob Jenkins, is a PRNG derived from RC4 with a minimum period of  " );
                mvwprintw( main_window,
                           yy++,
                           tab1,
                           "2^40 and an expected period of 2^8295.  It is difficult to recover the      " );
                mvwprintw( main_window,
                           yy++,
                           tab1,
                           "initial PRNG state by cryptanalysis of the ISAAC stream.                    " );
                mvwprintw( main_window,
                           yy++,
                           tab1,
                           "                                                                            " );
                break;

        } /* switch */

        /* Add a border. */
        box( main_window, 0, 0 );

        /* Add a title. */
        nwipe_gui_title( main_window, " Pseudo Random Number Generator " );

        /* Refresh the window. */
        wrefresh( main_window );

        /* Wait 250ms for input from getch, if nothing getch will then continue,
         * This is necessary so that the while loop can be exited by the
         * terminate_signal e.g.. the user pressing control-c to exit.
         * Do not change this value, a higher value means the keys become
         * sluggish, any slower and more time is spent unnecessarily looping
         * which wastes CPU cycles.
         */
        timeout( 250 );  // block getch() for 250ms.
        keystroke = getch();  // Get a keystroke.
        timeout( -1 );  // Switch back to blocking mode.

        switch( keystroke )
        {
            case KEY_DOWN:
            case 'j':
            case 'J':

                if( focus < count - 1 )
                {
                    focus += 1;
                }
                break;

            case KEY_UP:
            case 'k':
            case 'K':

                if( focus > 0 )
                {
                    focus -= 1;
                }
                break;

            case KEY_ENTER:
            case ' ':
            case 10:

                if( focus == 0 )
                {
                    nwipe_options.prng = &nwipe_twister;
                }
                if( focus == 1 )
                {
                    nwipe_options.prng = &nwipe_isaac;
                }
                return;

            case KEY_BACKSPACE:
            case KEY_BREAK:

                return;

        } /* switch */

    } while( terminate_signal != 1 );

} /* nwipe_gui_prng */

void nwipe_gui_verify( void )
{
    /**
     * Allows the user to change the verification option.
     *
     * @modifies  nwipe_options.verify
     * @modifies  main_window
     *
     */

    extern int terminate_signal;

    /* The number of definitions in the nwipe_verify_t enumeration. */
    const int count = 3;

    /* The first tabstop. */
    const int tab1 = 2;

    /* The second tabstop. */
    const int tab2 = 30;

    /* Set the initial focus. */
    int focus = nwipe_options.verify;

    /* The current working row. */
    int yy;

    /* Input buffer. */
    int keystroke;

    /* Update the footer window. */
    werase( footer_window );
    nwipe_gui_title( footer_window, selection_footer );
    wrefresh( footer_window );

    do
    {
        nwipe_gui_create_all_windows_on_terminal_resize( selection_footer );

        /* Clear the main window. */
        werase( main_window );

        /* Initialize the working row. */
        yy = 2;

        /* Print the options. */
        mvwprintw( main_window, yy++, tab1, "  Verification Off  " );
        mvwprintw( main_window, yy++, tab1, "  Verify Last Pass  " );
        mvwprintw( main_window, yy++, tab1, "  Verify All Passes " );
        mvwprintw( main_window, yy++, tab1, "                    " );

        /* Print the cursor. */
        mvwaddch( main_window, 2 + focus, tab1, ACS_RARROW );

        switch( focus )
        {
            case 0:

                mvwprintw( main_window, 2, tab2, "syslinux.cfg:  nuke=\"nwipe --verify off\"" );

                mvwprintw( main_window,
                           yy++,
                           tab1,
                           "Do not verify passes. The wipe will be a write-only operation.              " );
                mvwprintw( main_window,
                           yy++,
                           tab1,
                           "                                                                            " );
                break;

            case 1:

                mvwprintw( main_window, 2, tab2, "syslinux.cfg:  nuke=\"nwipe --verify last\"" );

                mvwprintw( main_window,
                           yy++,
                           tab1,
                           "Check whether the device is actually empty after the last pass fills the    " );
                mvwprintw( main_window,
                           yy++,
                           tab1,
                           "device with zeros.                                                          " );
                break;

            case 2:

                mvwprintw( main_window, 2, tab2, "syslinux.cfg:  nuke=\"nwipe --verify all\"" );

                mvwprintw( main_window,
                           yy++,
                           tab1,
                           "After every pass, read back the pattern and check whether it is correct.    " );
                mvwprintw( main_window,
                           yy++,
                           tab1,
                           "                                                                            " );
                mvwprintw( main_window,
                           yy++,
                           tab1,
                           "This program writes the entire length of the device before it reads back    " );
                mvwprintw( main_window,
                           yy++,
                           tab1,
                           "for verification, even for random pattern passes, to better ensure that     " );
                mvwprintw( main_window,
                           yy++,
                           tab1,
                           "hardware caches are actually flushed.                                       " );
                break;

        } /* switch */

        /* Add a border. */
        box( main_window, 0, 0 );

        /* Add a title. */
        nwipe_gui_title( main_window, " Verification Mode " );

        /* Refresh the window. */
        wrefresh( main_window );

        /* Wait 250ms for input from getch, if nothing getch will then continue,
         * This is necessary so that the while loop can be exited by the
         * terminate_signal e.g.. the user pressing control-c to exit.
         * Do not change this value, a higher value means the keys become
         * sluggish, any slower and more time is spent unnecessarily looping
         * which wastes CPU cycles.
         */
        timeout( 250 );  // block getch() for 250ms.
        keystroke = getch();  // Get a keystroke.
        timeout( -1 );  // Switch back to blocking mode.

        switch( keystroke )
        {
            case KEY_DOWN:
            case 'j':
            case 'J':

                if( focus < count - 1 )
                {
                    focus += 1;
                }
                break;

            case KEY_UP:
            case 'k':
            case 'K':

                if( focus > 0 )
                {
                    focus -= 1;
                }
                break;

            case KEY_ENTER:
            case ' ':
            case 10:

                if( focus >= 0 && focus < count )
                {
                    nwipe_options.verify = focus;
                }
                if( nwipe_options.verify != NWIPE_VERIFY_NONE )
                {
                    nwipe_options.noblank = 0;
                }
                return;

            case KEY_BACKSPACE:
            case KEY_BREAK:

                return;

        } /* switch */

    } while( terminate_signal != 1 );

} /* nwipe_gui_verify */

void nwipe_gui_noblank( void )
{
    /**
     * Allows the user to change the verification option.
     *
     * @modifies  nwipe_options.noblank
     * @modifies  main_window
     *
     */

    extern int terminate_signal;

    /* The number of options available. */
    const int count = 2;

    /* The first tabstop. */
    const int tab1 = 2;

    /* The second tabstop. */
    const int tab2 = 40;

    /* Set the initial focus. */
    int focus = nwipe_options.noblank;

    /* The current working row. */
    int yy;

    /* Input buffer. */
    int keystroke;

    /* Update the footer window. */
    werase( footer_window );
    nwipe_gui_title( footer_window, selection_footer );
    wrefresh( footer_window );

    do
    {
        nwipe_gui_create_all_windows_on_terminal_resize( selection_footer );

        /* Clear the main window. */
        werase( main_window );

        /* Initialize the working row. */
        yy = 2;

        /* Print the options. */
        mvwprintw( main_window, yy++, tab1, "  Perform a final blanking pass       " );
        mvwprintw( main_window, yy++, tab1, "  Do not perform final blanking pass  " );
        mvwprintw( main_window, yy++, tab1, "                                      " );

        /* Print the cursor. */
        mvwaddch( main_window, 2 + focus, tab1, ACS_RARROW );

        switch( focus )
        {
            case 0:

                mvwprintw( main_window, 2, tab2, "syslinux.cfg:  nuke=\"nwipe\"" );

                mvwprintw( main_window,
                           yy++,
                           tab1,
                           "Perform a final blanking pass after the wipe, leaving disk with only zeros. " );
                mvwprintw( main_window,
                           yy++,
                           tab1,
                           "Note that the RCMP TSSIT OPS-II method never blanks the device regardless   " );
                mvwprintw( main_window,
                           yy++,
                           tab1,
                           "of this setting.                                                            " );
                mvwprintw( main_window,
                           yy++,
                           tab1,
                           "                                                                            " );
                break;

            case 1:

                mvwprintw( main_window, 2, tab2, "syslinux.cfg:  nuke=\"nwipe --noblank\"" );

                mvwprintw( main_window,
                           yy++,
                           tab1,
                           "Do not perform a final blanking pass. Leave data as per final wiping pass.  " );
                mvwprintw( main_window,
                           yy++,
                           tab1,
                           "Note that the RCMP TSSIT OPS-II method never blanks the device regardless   " );
                mvwprintw( main_window,
                           yy++,
                           tab1,
                           "of this setting.                                                            " );
                mvwprintw( main_window,
                           yy++,
                           tab1,
                           "                                                                            " );
                break;

        } /* switch */

        /* Add a border. */
        box( main_window, 0, 0 );

        /* Add a title. */
        nwipe_gui_title( main_window, " Final Blanking Pass " );

        /* Refresh the window. */
        wrefresh( main_window );

        /* Wait 250ms for input from getch, if nothing getch will then continue,
         * This is necessary so that the while loop can be exited by the
         * terminate_signal e.g.. the user pressing control-c to exit.
         * Do not change this value, a higher value means the keys become
         * sluggish, any slower and more time is spent unnecessarily looping
         * which wastes CPU cycles.
         */
        timeout( 250 );  // block getch() for 250ms.
        keystroke = getch();  // Get a keystroke.
        timeout( -1 );  // Switch back to blocking mode.

        switch( keystroke )
        {
            case KEY_DOWN:
            case 'j':
            case 'J':

                if( focus < count - 1 )
                {
                    focus += 1;
                }
                break;

            case KEY_UP:
            case 'k':
            case 'K':

                if( focus > 0 )
                {
                    focus -= 1;
                }
                break;

            case KEY_ENTER:
            case ' ':
            case 10:

                if( focus >= 0 && focus < count )
                {
                    nwipe_options.noblank = focus;
                }
                if( nwipe_options.noblank )
                {
                    nwipe_options.verify = NWIPE_VERIFY_NONE;
                }
                return;

            case KEY_BACKSPACE:
            case KEY_BREAK:

                return;

        } /* switch */

    }

    while( terminate_signal != 1 );
} /* nwipe_gui_noblank */

void nwipe_gui_method( void )
{
    /**
     * Allows the user to change the wipe method.
     *
     * @modifies  nwipe_options.method
     * @modifies  main_window
     *
     */

    extern int terminate_signal;

    /* The number of implemented methods. */
    const int count = 8;

    /* The first tabstop. */
    const int tab1 = 2;

    /* The second tabstop. */
    const int tab2 = 30;

    /* The currently selected method. */
    int focus = 0;

    /* The current working row. */
    int yy;

    /* Input buffer. */
    int keystroke;

    /* Update the footer window. */
    werase( footer_window );
    nwipe_gui_title( footer_window, selection_footer );
    wrefresh( footer_window );

    if( nwipe_options.method == &nwipe_zero )
    {
        focus = 0;
    }
    if( nwipe_options.method == &nwipe_ops2 )
    {
        focus = 1;
    }
    if( nwipe_options.method == &nwipe_dodshort )
    {
        focus = 2;
    }
    if( nwipe_options.method == &nwipe_dod522022m )
    {
        focus = 3;
    }
    if( nwipe_options.method == &nwipe_gutmann )
    {
        focus = 4;
    }
    if( nwipe_options.method == &nwipe_random )
    {
        focus = 5;
    }
    if( nwipe_options.method == &nwipe_verify )
    {
        focus = 6;
    }
    if( nwipe_options.method == &nwipe_is5enh )
    {
        focus = 7;
    }

    do
    {
        /* Clear the main window. */
        werase( main_window );

        nwipe_gui_create_all_windows_on_terminal_resize( selection_footer );

        /* Initialize the working row. */
        yy = 2;

        /* Print the options. */
        mvwprintw( main_window, yy++, tab1, "  %s", nwipe_method_label( &nwipe_zero ) );
        mvwprintw( main_window, yy++, tab1, "  %s", nwipe_method_label( &nwipe_ops2 ) );
        mvwprintw( main_window, yy++, tab1, "  %s", nwipe_method_label( &nwipe_dodshort ) );
        mvwprintw( main_window, yy++, tab1, "  %s", nwipe_method_label( &nwipe_dod522022m ) );
        mvwprintw( main_window, yy++, tab1, "  %s", nwipe_method_label( &nwipe_gutmann ) );
        mvwprintw( main_window, yy++, tab1, "  %s", nwipe_method_label( &nwipe_random ) );
        mvwprintw( main_window, yy++, tab1, "  %s", nwipe_method_label( &nwipe_verify ) );
        mvwprintw( main_window, yy++, tab1, "  %s", nwipe_method_label( &nwipe_is5enh ) );
        mvwprintw( main_window, yy++, tab1, "                                             " );

        /* Print the cursor. */
        mvwaddch( main_window, 2 + focus, tab1, ACS_RARROW );

        switch( focus )
        {
            case 0:

                mvwprintw( main_window, 2, tab2, "syslinux.cfg: nuke=\"nwipe --method zero\"" );
                mvwprintw( main_window, 3, tab2, "Security Level: Low (1 pass)" );

                mvwprintw( main_window,
                           yy++,
                           tab1,
                           "This method fills the device with zeros. Note that the rounds option does    " );
                mvwprintw( main_window,
                           yy++,
                           tab1,
                           "not apply to this method. This method always runs one round.                 " );
                mvwprintw( main_window,
                           yy++,
                           tab1,
                           "                                                                             " );
                mvwprintw( main_window,
                           yy++,
                           tab1,
                           "Use this method to blank disks before internal redeployment, or before       " );
                mvwprintw( main_window,
                           yy++,
                           tab1,
                           "reinstalling Microsoft Windows to remove the data areas that the format      " );
                mvwprintw(
                    main_window, yy++, tab1, "utility preserves.                                                    " );
                break;

            case 1:

                mvwprintw( main_window, 2, tab2, "syslinux.cfg: nuke=\"nwipe --method ops2\"" );
                mvwprintw( main_window, 3, tab2, "Security Level: Medium (8 passes)" );

                mvwprintw( main_window,
                           yy++,
                           tab1,
                           "The Royal Canadian Mounted Police Technical Security Standard for            " );
                mvwprintw( main_window,
                           yy++,
                           tab1,
                           "Information Technology, Appendix OPS-II: Media Sanitization.                 " );
                mvwprintw( main_window,
                           yy++,
                           tab1,
                           "                                                                             " );
                mvwprintw( main_window,
                           yy++,
                           tab1,
                           "This implementation, with regards to paragraph 2 section A of the standard,  " );
                mvwprintw( main_window,
                           yy++,
                           tab1,
                           "uses a pattern that is one random byte and that is changed each round.       " );
                break;

            case 2:

                mvwprintw( main_window, 2, tab2, "syslinux.cfg: nuke=\"nwipe --method dodshort\"" );
                mvwprintw( main_window, 3, tab2, "Security Level: Medium (3 passes)" );

                mvwprintw( main_window,
                           yy++,
                           tab1,
                           "The American Department of Defense 5220.22-M short wipe.                     " );
                mvwprintw( main_window,
                           yy++,
                           tab1,
                           "This method is composed of passes 1, 2 & 7 from the standard wipe.           " );
                break;

            case 3:

                mvwprintw( main_window, 2, tab2, "syslinux.cfg: nuke=\"nwipe --method dod522022m\"" );
                mvwprintw( main_window, 3, tab2, "Security Level: Medium (7 passes)" );

                mvwprintw( main_window,
                           yy++,
                           tab1,
                           "The American Department of Defense 5220.22-M standard wipe.                  " );
                mvwprintw( main_window,
                           yy++,
                           tab1,
                           "This implementation uses the same algorithm as the Heidi Eraser product.     " );
                break;

            case 4:

                mvwprintw( main_window, 2, tab2, "syslinux.cfg: nuke=\"nwipe --method gutmann\"" );
                mvwprintw( main_window, 3, tab2, "Security Level: High (35 passes)" );

                mvwprintw( main_window,
                           yy++,
                           tab1,
                           "This is the method described by Peter Gutmann in the paper entitled          " );
                mvwprintw( main_window,
                           yy++,
                           tab1,
                           "\"Secure Deletion of Data from Magnetic and Solid-State Memory\".            " );
                break;

            case 5:

                mvwprintw( main_window, 2, tab2, "syslinux.cfg: nuke=\"nwipe --method random\"" );
                mvwprintw( main_window, 3, tab2, "Security Level: Depends on Rounds" );

                mvwprintw( main_window,
                           yy++,
                           tab1,
                           "This method fills the device with a stream from the PRNG. It is probably the " );
                mvwprintw( main_window,
                           yy++,
                           tab1,
                           "best method to use on modern hard disk drives because encoding schemes vary. " );
                mvwprintw( main_window,
                           yy++,
                           tab1,
                           "                                                                             " );
                mvwprintw( main_window,
                           yy++,
                           tab1,
                           "This method has a medium security level with 4 rounds, and a high security   " );
                mvwprintw( main_window,
                           yy++,
                           tab1,
                           "level with 8 rounds.                                                         " );
                break;

            case 6:

                mvwprintw( main_window, 2, tab2, "syslinux.cfg: nuke=\"nwipe --method verify\"" );
                mvwprintw( main_window, 3, tab2, "Security Level: None" );

                mvwprintw( main_window,
                           yy++,
                           tab1,
                           "This method only reads the device and checks that it is all zero.            " );

                break;

            case 7:

                mvwprintw( main_window, 2, tab2, "syslinux.cfg: nuke=\"nwipe --method is5enh\"" );
                mvwprintw( main_window, 3, tab2, "Security Level: Medium (3 passes)" );

                mvwprintw( main_window,
                           yy++,
                           tab1,
                           "HMG IA/IS 5 (Infosec Standard 5): Secure Sanitisation of Protectively Marked " );
                mvwprintw( main_window,
                           yy++,
                           tab1,
                           "Information or Sensitive Information                                         " );
                mvwprintw( main_window,
                           yy++,
                           tab1,
                           "                                                                             " );
                mvwprintw( main_window,
                           yy++,
                           tab1,
                           "This method fills the device with 0s, then with 1s, then with a PRNG stream, " );
                mvwprintw( main_window,
                           yy++,
                           tab1,
                           "then reads the device to verify the PRNG stream was successfully written.    " );
                break;

        } /* switch */

        /* Add a border. */
        box( main_window, 0, 0 );

        /* Add a title. */
        nwipe_gui_title( main_window, " Wipe Method " );

        /* Refresh the window. */
        wrefresh( main_window );

        /* Wait 250ms for input from getch, if nothing getch will then continue,
         * This is necessary so that the while loop can be exited by the
         * terminate_signal e.g.. the user pressing control-c to exit.
         * Do not change this value, a higher value means the keys become
         * sluggish, any slower and more time is spent unnecessarily looping
         * which wastes CPU cycles.
         */
        timeout( 250 ); /* block getch() for 250ms */
        keystroke = getch(); /* Get a keystroke. */
        timeout( -1 ); /* Switch back to blocking mode */

        switch( keystroke )
        {
            case KEY_DOWN:
            case 'j':
            case 'J':

                if( focus < count - 1 )
                {
                    focus += 1;
                }
                break;

            case KEY_UP:
            case 'k':
            case 'K':

                if( focus > 0 )
                {
                    focus -= 1;
                }
                break;

            case KEY_BACKSPACE:
            case KEY_BREAK:

                return;

        } /* switch */

    } while( keystroke != KEY_ENTER && keystroke != ' ' && keystroke != 10 && terminate_signal != 1 );

    switch( focus )
    {
        case 0:
            nwipe_options.method = &nwipe_zero;
            break;

        case 1:
            nwipe_options.method = &nwipe_ops2;
            break;

        case 2:
            nwipe_options.method = &nwipe_dodshort;
            break;

        case 3:
            nwipe_options.method = &nwipe_dod522022m;
            break;

        case 4:
            nwipe_options.method = &nwipe_gutmann;
            break;

        case 5:
            nwipe_options.method = &nwipe_random;
            break;

        case 6:
            nwipe_options.method = &nwipe_verify;
            break;

        case 7:
            nwipe_options.method = &nwipe_is5enh;
            break;
    }

} /* nwipe_gui_method */

void nwipe_gui_load( void )
{
    /**
     * Prints the system load average to the statistics window.
     *
     * @modifies stat_window      Prints the system load average to the statistics window.
     *
     */

    /* A file handle for the stat file. */
    FILE* nwipe_fp;

    /* The one, five, and fifteen minute load averages. */
    float load_01;
    float load_05;
    float load_15;

    /* Open the loadavg file. */
    nwipe_fp = fopen( NWIPE_KNOB_LOADAVG, "r" );

    /* Print the label. */
    mvwprintw( stats_window, NWIPE_GUI_STATS_LOAD_Y, NWIPE_GUI_STATS_LOAD_X, "Load Averages:" );

    if( nwipe_fp )
    {
        /* The load averages are the first three numbers in the file. */
        if( 3 == fscanf( nwipe_fp, "%f %f %f", &load_01, &load_05, &load_15 ) )
        {
            /* Print the load average. */
            mvwprintw( stats_window,
                       NWIPE_GUI_STATS_LOAD_Y,
                       NWIPE_GUI_STATS_TAB,
                       "%04.2f %04.2f %04.2f",
                       load_01,
                       load_05,
                       load_15 );
        }
        else
        {
            /* Print an error. */
            mvwprintw( stats_window, NWIPE_GUI_STATS_LOAD_Y, NWIPE_GUI_STATS_TAB, "(fscanf error %i)", errno );
        }

        /* Close the loadavg file. */
        fclose( nwipe_fp );
    }
    else
    {
        mvwprintw( stats_window, NWIPE_GUI_STATS_LOAD_Y, NWIPE_GUI_STATS_TAB, "(fopen error %i)", errno );
    }

} /* nwipe_gui_load */

void* nwipe_gui_status( void* ptr )
{
    /**
     * Shows runtime statistics and overall progress.
     *
     * @parameter count           The number of contexts in the array.
     * @parameter c               An array of device contexts.
     *
     * @modifies  main_window     Prints information into the main window.
     * @modifies  c[].throughput  Updates the i/o throughput value.
     *
     */

    extern int terminate_signal;

    nwipe_thread_data_ptr_t* nwipe_thread_data_ptr;
    nwipe_thread_data_ptr = (nwipe_thread_data_ptr_t*) ptr;

    nwipe_context_t** c;
    nwipe_misc_thread_data_t* nwipe_misc_thread_data;
    int count;

    c = nwipe_thread_data_ptr->c;
    nwipe_misc_thread_data = nwipe_thread_data_ptr->nwipe_misc_thread_data;
    count = nwipe_misc_thread_data->nwipe_selected;

    char nomenclature_result_str[NOMENCLATURE_RESULT_STR_SIZE]; /* temporary usage */

    /* Spinner character */
    char spinner_string[2];

    /* We count time from when this function is first called. */
    static time_t nwipe_time_start = 0;

    /* Whether the screen has been blanked by the user. */
    static int nwipe_gui_blank = 0;

    /* The current time. */
    time_t nwipe_time_now;

    /* The time when all wipes ended */
    time_t nwipe_time_stopped;

    /* The index of the element that is visible in the first slot. */
    static int offset;

    /* The number of elements that we can show in the window. */
    int slots;

    /* Window dimensions. */
    int wlines;
    int wcols;

    /* Generic loop variable. */
    int i;

    /* The current working line in the main window. */
    int yy;

    /* User input buffer. */
    int keystroke;

    /* controls main while loop */
    int loop_control;

    /* The combined througput of all processes. */
    nwipe_misc_thread_data->throughput = 0;

    /* The estimated runtime of the slowest device. */
    nwipe_misc_thread_data->maxeta = 0;

    /* The combined number of errors of all processes. */
    nwipe_misc_thread_data->errors = 0;

    /* Time values. */
    int nwipe_hh;
    int nwipe_mm;
    int nwipe_ss;

    struct timespec tim, tim2;
    tim.tv_sec = 0;
    tim.tv_nsec = 100000000L; /* sleep for 0.1 seconds */

    /* Throughput variables */
    u64 nwipe_throughput;

    /* The number of active wipe processes. */
    /* Set to 1 initially to start loop.    */
    int nwipe_active = 1;

    if( nwipe_time_start == 0 )
    {
        /* This is the first time that we have been called. */
        nwipe_time_start = time( NULL ) - 1;
    }

    nwipe_gui_title( footer_window, end_wipe_footer );

    loop_control = 1;

    while( loop_control )
    {
        /* IMPORTANT ! Halfdelay(1) causes getch() to pause for 0.1 secs. This is important for two reasons.
         * 1. Pauses the getch for 0.1 secs so that the screen is only updated max 10 times/sec. Without
         *    this delay the loop would run hundreds of times per sec maxing out the core.
         * 2. By keeping the delay below 0.2 seconds, i.e 0.1, it makes the keypress and resizing
         *    nice and responsive.
         */
        halfdelay( 1 );  // Important, don't change this unless you know what you are doing ! Related to getch().

        keystroke = getch();  // Get user input.

        /* Get the current time. */
        if( nwipe_active && terminate_signal != 1 )
        {
            nwipe_time_now = time( NULL );
            nwipe_time_stopped = nwipe_time_now;
        }
        else
        {
            nwipe_time_now = nwipe_time_stopped;
        }

        /* Erase the main window. */
        werase( main_window );

        /* Erase the stats window. */
        werase( stats_window );

        /* Erase the footer window */
        werase( footer_window );

        /* Only repaint the windows on terminal resize if the user hasn't blanked the screen */
        if( nwipe_gui_blank == 0 )
        {
            if( nwipe_active != 0 )
            {
                /* if resizing the terminal during a wipe a specific footer is required */
                nwipe_gui_create_all_windows_on_terminal_resize( end_wipe_footer );
            }
            else
            {
                /* and if the wipes have finished a different footer is required */
                nwipe_gui_create_all_windows_on_terminal_resize( wipes_finished_footer );
            }
        }

        /* Initialize our working offset to the third line. */
        yy = 2;

        /* Get the window dimensions. */
        getmaxyx( main_window, wlines, wcols );

        /* Less four lines for the box and padding. */
        slots = wlines - 4;

        /* Each element prints three lines. */
        slots /= 3;

        if( nwipe_active == 0 || terminate_signal == 1 )
        {
            nwipe_gui_title( footer_window, wipes_finished_footer );

            // Refresh the footer_window ;
            wnoutrefresh( footer_window );
        }

        if( terminate_signal == 1 )
        {
            loop_control = 0;
        }

        if( keystroke > 0x0a && keystroke < 0x7e && nwipe_gui_blank == 1 )
        {
            /* Show screen */
            nwipe_gui_blank = 0;

            /* Set background */
            wbkgdset( stdscr, COLOR_PAIR( 1 ) );
            wclear( stdscr );

            /* Unhide panels */
            show_panel( header_panel );
            show_panel( footer_panel );
            show_panel( stats_panel );
            show_panel( options_panel );
            show_panel( main_panel );

            /* Reprint the footer */
            nwipe_gui_title( footer_window, end_wipe_footer );

            // Refresh the footer_window ;
            wnoutrefresh( footer_window );

            /* Update panels */
            update_panels();
            doupdate();
        }
        else if( keystroke > 0 )
        {

            switch( keystroke )
            {

                case 'b':
                case 'B':

                    /* Blank screen. */
                    nwipe_gui_blank = 1;
                    hide_panel( header_panel );
                    hide_panel( footer_panel );
                    hide_panel( stats_panel );
                    hide_panel( options_panel );
                    hide_panel( main_panel );

                    /* Set the background style. */
                    wbkgdset( stdscr, COLOR_PAIR( 7 ) );
                    wclear( stdscr );

                    break;

                case KEY_DOWN:
                case 'j':
                case 'J':

                    /* Scroll down. */
                    offset += 1;

                    if( count < slots )
                    {
                        offset = 0;
                    }

                    else if( offset + slots > count )
                    {
                        offset = count - slots;
                    }

                    break;

                case KEY_UP:
                case 'k':
                case 'K':

                    /* Scroll up. */
                    offset -= 1;

                    if( offset < 0 )
                    {
                        offset = 0;
                    }

                    break;

                case ' ':
                case 0x0a:

                    /* Check whether we have finished all wipes, if yes exit while loop if user pressed spacebar or
                     * return. */
                    if( !nwipe_active || terminate_signal == 1 )
                    {
                        loop_control = 0;
                    }

                    break;

                default:

                    /* Do nothing. */
                    break;
            }

        } /* keystroke */

        /* If wipe has completed and user has specified auto poweroff or nowait then we can skip waiting for the user to
         * press return */
        if( !nwipe_active )
        {
            if( nwipe_options.autopoweroff || nwipe_options.nowait )
            {
                loop_control = 0;
            }
        }

        /* Update screen if not blanked. */
        if( nwipe_gui_blank == 0 )
        {

            if( terminate_signal != 1 )
            {
                nwipe_active = compute_stats( ptr );  // Returns number of active wipe threads
            }

            /* Print information for the user. */
            for( i = offset; i < offset + slots && i < count; i++ )
            {
                /* Print the device label. */
                mvwprintw( main_window, yy++, 2, "%s", c[i]->device_label );

                /* Check whether the child process is still running the wipe. */
                if( c[i]->wipe_status == 1 )
                {
                    /* Print percentage and pass information. */
                    mvwprintw( main_window,
                               yy++,
                               4,
                               "[%5.2f%%, round %i of %i, pass %i of %i] ",
                               c[i]->round_percent,
                               c[i]->round_working,
                               c[i]->round_count,
                               c[i]->pass_working,
                               c[i]->pass_count );

                } /* child running */
                else
                {
                    if( c[i]->result == 0 )
                    {
                        mvwprintw( main_window, yy++, 4, "[%05.2f%% complete, SUCCESS! ", c[i]->round_percent );
                    }
                    else if( c[i]->signal )
                    {
                        wattron( main_window, COLOR_PAIR( 9 ) );
                        mvwprintw( main_window, yy++, 4, "(>>> FAILURE! <<<, signal %i) ", c[i]->signal );
                        wattroff( main_window, COLOR_PAIR( 9 ) );
                    }
                    else
                    {
                        wattron( main_window, COLOR_PAIR( 9 ) );
                        mvwprintw( main_window, yy++, 4, "(>>>FAILURE!<<<, code %i) ", c[i]->result );
                        wattroff( main_window, COLOR_PAIR( 9 ) );
                    }

                } /* child returned */

                if( c[i]->verify_errors )
                {
                    wprintw( main_window, "[verify errors: %llu] ", c[i]->verify_errors );
                }
                if( c[i]->pass_errors )
                {
                    wprintw( main_window, "[pass errors: %llu] ", c[i]->pass_errors );
                }
                if( c[i]->wipe_status == 1 )
                {
                    switch( c[i]->pass_type )
                    {
                        /* Each text field in square brackets should be the same number of characters
                         * to retain output in columns */
                        case NWIPE_PASS_FINAL_BLANK:
                            if( !c[i]->sync_status )
                            {
                                wprintw( main_window, "[ blanking] " );
                            }
                            break;

                        case NWIPE_PASS_FINAL_OPS2:
                            if( !c[i]->sync_status )
                            {
                                wprintw( main_window, "[OPS2final] " );
                            }
                            break;

                        case NWIPE_PASS_WRITE:
                            if( !c[i]->sync_status )
                            {
                                wprintw( main_window, "[ writing ] " );
                            }
                            break;

                        case NWIPE_PASS_VERIFY:
                            if( !c[i]->sync_status )
                            {
                                wprintw( main_window, "[verifying] " );
                            }
                            break;

                        case NWIPE_PASS_NONE:
                            break;
                    }

                    if( c[i]->sync_status )
                    {
                        wprintw( main_window, "[ syncing ] " );
                    }
                }

                /* Determine throughput nomenclature for this drive and output drives throughput to GUI */
                Determine_C_B_nomenclature( c[i]->throughput, nomenclature_result_str, NOMENCLATURE_RESULT_STR_SIZE );

                wprintw( main_window, "[%s/s] ", nomenclature_result_str );

                /* Insert whitespace. */
                yy += 1;

                /* Increment the next spinner character for this context if the thread is active */
                if( c[i]->wipe_status == 1 )
                {
                    spinner( c, i );
                    spinner_string[0] = c[i]->spinner_character[0];
                }
                else
                {
                    /* If the wipe thread is no longer active, replace the spinner with a space */
                    spinner_string[0] = ' ';
                }
                spinner_string[1] = 0;
                wprintw( main_window, " %s ", spinner_string );
            }

            if( offset > 0 )
            {
                mvwprintw( main_window, 1, wcols - 8, " More " );
                waddch( main_window, ACS_UARROW );
            }

            if( count - offset > slots )
            {
                mvwprintw( main_window, wlines - 2, wcols - 8, " More " );
                waddch( main_window, ACS_DARROW );
            }

            /* Box the main window. */
            box( main_window, 0, 0 );

            /* Refresh the main window. */
            wnoutrefresh( main_window );

            /* Update the load average field, but only if we are still wiping */
            if( nwipe_active && terminate_signal != 1 )
            {
                nwipe_gui_load();
            }

            nwipe_throughput = nwipe_misc_thread_data->throughput;

            /* Determine the nomenclature for the combined throughput */
            Determine_C_B_nomenclature( nwipe_throughput, nomenclature_result_str, NOMENCLATURE_RESULT_STR_SIZE );

            /* Print the combined throughput. */
            mvwprintw( stats_window, NWIPE_GUI_STATS_THROUGHPUT_Y, NWIPE_GUI_STATS_THROUGHPUT_X, "Throughput:" );

            mvwprintw(
                stats_window, NWIPE_GUI_STATS_THROUGHPUT_Y, NWIPE_GUI_STATS_TAB, "%s/s", nomenclature_result_str );

            /* Change the current time into a delta. */
            nwipe_time_now -= nwipe_time_start;

            /* Put the delta into HH:mm:ss form. */
            nwipe_hh = nwipe_time_now / 3600;
            nwipe_time_now %= 3600;
            nwipe_mm = nwipe_time_now / 60;
            nwipe_time_now %= 60;
            nwipe_ss = nwipe_time_now;

            /* Print the runtime. */
            mvwprintw( stats_window, NWIPE_GUI_STATS_RUNTIME_Y, 1, "Runtime:" );
            mvwprintw( stats_window,
                       NWIPE_GUI_STATS_RUNTIME_Y,
                       NWIPE_GUI_STATS_TAB,
                       "%02i:%02i:%02i",
                       nwipe_hh,
                       nwipe_mm,
                       nwipe_ss );

            mvwprintw( stats_window, NWIPE_GUI_STATS_ETA_Y, 1, "Remaining:" );

            time_t nwipe_maxeta = nwipe_misc_thread_data->maxeta;
            if( nwipe_maxeta > 0 )
            {
                /* Do it again for the estimated runtime remaining. */
                nwipe_hh = nwipe_maxeta / 3600;
                nwipe_maxeta %= 3600;
                nwipe_mm = nwipe_maxeta / 60;
                nwipe_maxeta %= 60;
                nwipe_ss = nwipe_maxeta;

                /* Print the estimated runtime remaining. */
                mvwprintw( stats_window,
                           NWIPE_GUI_STATS_ETA_Y,
                           NWIPE_GUI_STATS_TAB,
                           "%02i:%02i:%02i",
                           nwipe_hh,
                           nwipe_mm,
                           nwipe_ss );
            }

            /* Print the error count. */
            mvwprintw( stats_window, NWIPE_GUI_STATS_ERRORS_Y, NWIPE_GUI_STATS_ERRORS_X, "Errors:" );
            mvwprintw(
                stats_window, NWIPE_GUI_STATS_ERRORS_Y, NWIPE_GUI_STATS_TAB, "  %llu", nwipe_misc_thread_data->errors );

            /* Add a border. */
            box( stats_window, 0, 0 );

            /* Add a title. */
            mvwprintw( stats_window, 0, ( NWIPE_GUI_STATS_W - strlen( stats_title ) ) / 2, "%s", stats_title );

            /* Refresh internal representation of stats window */
            wnoutrefresh( stats_window );

            /* Output all windows to screen */
            doupdate();

        }  // end blank screen if

    } /* End of while loop */

    if( nwipe_options.logfile[0] == '\0' )
    {
        nwipe_gui_title( footer_window, wipes_finished_footer );
    }
    else
    {
        char finish_message[NWIPE_GUI_FOOTER_W];
        snprintf( finish_message,
                  sizeof( finish_message ),
                  "Wipe finished - press enter to exit. Logged to %s",
                  nwipe_options.logfile );
        nwipe_gui_title( footer_window, finish_message );
    }
    terminate_signal = 1;

    return NULL;
} /* nwipe_gui_status */

int compute_stats( void* ptr )
{
    nwipe_thread_data_ptr_t* nwipe_thread_data_ptr;
    nwipe_thread_data_ptr = (nwipe_thread_data_ptr_t*) ptr;

    nwipe_context_t** c;
    nwipe_misc_thread_data_t* nwipe_misc_thread_data;

    c = nwipe_thread_data_ptr->c;
    nwipe_misc_thread_data = nwipe_thread_data_ptr->nwipe_misc_thread_data;
    int count = nwipe_misc_thread_data->nwipe_selected;

    int nwipe_active = 0;
    int i;

    time_t nwipe_time_now = time( NULL );

    nwipe_misc_thread_data->throughput = 0;
    nwipe_misc_thread_data->maxeta = 0;
    nwipe_misc_thread_data->errors = 0;

    /* Enumerate all contexts to compute statistics. */
    for( i = 0; i < count; i++ )
    {
        /* Check whether the child process is still running the wipe. */
        if( c[i]->wipe_status == 1 )
        {
            /* Increment the child counter. */
            nwipe_active += 1;

            /* Even if the wipe has finished ALWAYS run the stats one last time so the final SUCCESS percentage value is
             * correct. Maintain a rolling average of throughput. */
            nwipe_update_speedring( &c[i]->speedring, c[i]->round_done, nwipe_time_now );

            if( c[i]->speedring.timestotal > 0 && c[i]->wipe_status == 1 )
            {
                /* Update the current average throughput in bytes-per-second. */
                c[i]->throughput = c[i]->speedring.bytestotal / c[i]->speedring.timestotal;

                /* Update the estimated remaining runtime. */
                /* Check that throughput is not zero (sometimes caused during a sync) */
                if( c[i]->throughput == 0 )
                {
                    c[i]->throughput = 1;
                }

                c[i]->eta = ( c[i]->round_size - c[i]->round_done ) / c[i]->throughput;

                if( c[i]->eta > nwipe_misc_thread_data->maxeta )
                {
                    nwipe_misc_thread_data->maxeta = c[i]->eta;
                }
            }

            /* Calculate the average throughput */
            c[i]->throughput = (double) c[i]->round_done / (double) difftime( nwipe_time_now, c[i]->start_time );
        }

        /* Update the percentage value. */
        c[i]->round_percent = (double) c[i]->round_done / (double) c[i]->round_size * 100;

        if( c[i]->wipe_status == 1 )
        {
            /* Accumulate combined throughput. */
            nwipe_misc_thread_data->throughput += c[i]->throughput;
        }

        /* Accumulate the error count. */
        nwipe_misc_thread_data->errors += c[i]->pass_errors;
        nwipe_misc_thread_data->errors += c[i]->verify_errors;

    } /* for statistics */

    return nwipe_active;
}

void nwipe_update_speedring( nwipe_speedring_t* speedring, u64 speedring_bytes, time_t speedring_now )
{

    if( speedring->timeslast == 0 )
    {
        /* Ignore the first sample and initialize. */
        speedring->timeslast = speedring_now;
        return;
    }

    if( speedring_now - speedring->timeslast < NWIPE_KNOB_SPEEDRING_GRANULARITY )
    {
        /* Avoid jitter caused by frequent updates. */
        return;
    }

    /* Subtract the oldest speed sample from the accumulator. */
    speedring->bytestotal -= speedring->bytes[speedring->position];
    speedring->timestotal -= speedring->times[speedring->position];

    /* Put the lastest bytes-per-second sample into the ring buffer. */
    speedring->bytes[speedring->position] = speedring_bytes - speedring->byteslast;
    speedring->times[speedring->position] = speedring_now - speedring->timeslast;

    /* Add the newest speed sample to the accumulator. */
    speedring->bytestotal += speedring->bytes[speedring->position];
    speedring->timestotal += speedring->times[speedring->position];

    /* Remember the last sample. */
    speedring->byteslast = speedring_bytes;
    speedring->timeslast = speedring_now;

    if( ++speedring->position >= NWIPE_KNOB_SPEEDRING_SIZE )
    {
        speedring->position = 0;
    }
}

int spinner( nwipe_context_t** ptr, int device_idx )
{
    nwipe_context_t** c;

    c = ptr;

    /* The spinner characters |/-\|/-\ */
    char sc[9] = "|/-\\|/-\\/";

    /* Check sanity of index */
    if( c[device_idx]->spinner_idx < 0 || c[device_idx]->spinner_idx > 7 )
    {
        return 1;
    }

    c[device_idx]->spinner_character[0] = sc[c[device_idx]->spinner_idx];

    c[device_idx]->spinner_idx++;

    if( c[device_idx]->spinner_idx > 7 )
    {
        c[device_idx]->spinner_idx = 0;
    }

    return 0;
}<|MERGE_RESOLUTION|>--- conflicted
+++ resolved
@@ -126,23 +126,15 @@
 const char* main_window_footer = "S=Start m=Method p=PRNG v=Verify r=Rounds b=Blanking Space=Select CTRL+C=Quit";
 const char* main_window_footer_warning_lower_case_s = "  WARNING: To start the wipe press SHIFT+S (uppercase S)  ";
 const char* main_window_footer_warning_no_drive_selected =
-<<<<<<< HEAD
     "  No drives selected, use spacebar to select a drive, then press S to start  ";
 
 /* Oddly enough, placing extra quotes around the footer strings fixes corruption to the right
  * of the footer message when the terminal is resized, a quirk in ncurses? - DO NOT REMOVE THE \" */
-const char* selection_footer = "\"J=Down K=Up Space=Select Backspace=Cancel Ctrl-C=Quit\"";
-const char* end_wipe_footer = "\"B=Blank screen Ctrl-C=Quit\"";
-const char* rounds_footer = "\"Left=Erase Esc=Cancel Ctrl-C=Quit\"";
+const char* selection_footer = "\"J=Down K=Up Space=Select Backspace=Cancel Ctrl+C=Quit\"";
+const char* end_wipe_footer = "\"B=Blank screen Ctrl+C=Quit\"";
+const char* rounds_footer = "\"Left=Erase Esc=Cancel Ctrl+C=Quit\"";
 
 const char* wipes_finished_footer = "Wipe finished - press enter to exit. Logged to STDOUT";
-=======
-    "  No drives selected, use Spacebar to select a drive, then press S to start  ";
-const char* selection_footer = "J=Down K=Up Space=Select Backspace=Cancel CTRL+C=Quit";
-const char* end_wipe_footer = "B=Blank screen CTRL+C=Quit";
-const char* rounds_footer = "Left=Erase Esc=Cancel CTRL+C=Quit";
-const char* wipes_finished_footer = "Wipe finished. Press ENTER to exit. Logged to STDOUT";
->>>>>>> d2dff524
 
 /* The number of lines available in the terminal */
 int stdscr_lines;
